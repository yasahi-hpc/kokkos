--- conflicted
+++ resolved
@@ -35,11 +35,8 @@
 // tags
 //
 struct DynamicTag {};
-<<<<<<< HEAD
-=======
 struct DynamicLayoutLeftTag {};
 struct DynamicLayoutRightTag {};
->>>>>>> 11c6cf74
 
 // these are for rank-1
 struct StridedTwoTag {};
@@ -85,8 +82,6 @@
   return view;
 }
 
-<<<<<<< HEAD
-=======
 // dynamic layout left
 template <class ValueType>
 auto create_view(DynamicLayoutLeftTag, std::size_t ext,
@@ -105,7 +100,6 @@
   return view;
 }
 
->>>>>>> 11c6cf74
 // stride2
 template <class ValueType>
 auto create_view(StridedTwoTag, std::size_t ext, const std::string label) {
@@ -137,8 +131,6 @@
   return view;
 }
 
-<<<<<<< HEAD
-=======
 // dynamic layout left
 template <class ValueType>
 auto create_view(DynamicLayoutLeftTag, std::size_t ext0, std::size_t ext1,
@@ -159,7 +151,6 @@
   return view;
 }
 
->>>>>>> 11c6cf74
 // stride2rows
 template <class ValueType>
 auto create_view(StridedTwoRowsTag, std::size_t ext0, std::size_t ext1,
@@ -194,15 +185,12 @@
     const std::size_t ext1     = view.extent(1);
     return view_deep_copyable_t{"view_dc", ext0, ext1};
   }
-<<<<<<< HEAD
-=======
 
   // this is needed for intel to avoid
   // error #1011: missing return statement at end of non-void function
 #if defined KOKKOS_COMPILER_INTEL
   __builtin_unreachable();
 #endif
->>>>>>> 11c6cf74
 }
 
 template <class ViewType>
