
FUNCTION(KOKKOS_ARCH_OPTION SUFFIX DEV_TYPE DESCRIPTION)
  #all optimizations off by default
  KOKKOS_OPTION(ARCH_${SUFFIX} OFF BOOL "Optimize for ${DESCRIPTION} (${DEV_TYPE})")
  IF (KOKKOS_ARCH_${SUFFIX})
    LIST(APPEND KOKKOS_ENABLED_ARCH_LIST ${SUFFIX})
    SET(KOKKOS_ENABLED_ARCH_LIST ${KOKKOS_ENABLED_ARCH_LIST} PARENT_SCOPE)
  ENDIF()
  SET(KOKKOS_ARCH_${SUFFIX} ${KOKKOS_ARCH_${SUFFIX}} PARENT_SCOPE)
ENDFUNCTION()


# Make sure devices and compiler ID are done
KOKKOS_CFG_DEPENDS(ARCH COMPILER_ID)
KOKKOS_CFG_DEPENDS(ARCH DEVICES)
KOKKOS_CFG_DEPENDS(ARCH OPTIONS)


#-------------------------------------------------------------------------------
# List of possible host architectures.
#-------------------------------------------------------------------------------
SET(KOKKOS_ARCH_LIST)


KOKKOS_DEPRECATED_LIST(ARCH ARCH)
KOKKOS_ARCH_OPTION(AMDAVX          HOST "AMD chip")
KOKKOS_ARCH_OPTION(ARMV80          HOST "ARMv8.0 Compatible CPU")
KOKKOS_ARCH_OPTION(ARMV81          HOST "ARMv8.1 Compatible CPU")
KOKKOS_ARCH_OPTION(ARMV8_THUNDERX  HOST "ARMv8 Cavium ThunderX CPU")
KOKKOS_ARCH_OPTION(ARMV8_THUNDERX2 HOST "ARMv8 Cavium ThunderX2 CPU")
KOKKOS_ARCH_OPTION(WSM             HOST "Intel Westmere CPU")
KOKKOS_ARCH_OPTION(SNB             HOST "Intel Sandy/Ivy Bridge CPUs")
KOKKOS_ARCH_OPTION(HSW             HOST "Intel Haswell CPUs")
KOKKOS_ARCH_OPTION(BDW             HOST "Intel Broadwell Xeon E-class CPUs")
KOKKOS_ARCH_OPTION(SKX             HOST "Intel Sky Lake Xeon E-class HPC CPUs (AVX512)")
KOKKOS_ARCH_OPTION(KNC             HOST "Intel Knights Corner Xeon Phi")
KOKKOS_ARCH_OPTION(KNL             HOST "Intel Knights Landing Xeon Phi")
KOKKOS_ARCH_OPTION(BGQ             HOST "IBM Blue Gene Q")
KOKKOS_ARCH_OPTION(POWER7          HOST "IBM POWER7 CPUs")
KOKKOS_ARCH_OPTION(POWER8          HOST "IBM POWER8 CPUs")
KOKKOS_ARCH_OPTION(POWER9          HOST "IBM POWER9 CPUs")
KOKKOS_ARCH_OPTION(KEPLER30        GPU  "NVIDIA Kepler generation CC 3.0")
KOKKOS_ARCH_OPTION(KEPLER32        GPU  "NVIDIA Kepler generation CC 3.2")
KOKKOS_ARCH_OPTION(KEPLER35        GPU  "NVIDIA Kepler generation CC 3.5")
KOKKOS_ARCH_OPTION(KEPLER37        GPU  "NVIDIA Kepler generation CC 3.7")
KOKKOS_ARCH_OPTION(MAXWELL50       GPU  "NVIDIA Maxwell generation CC 5.0")
KOKKOS_ARCH_OPTION(MAXWELL52       GPU  "NVIDIA Maxwell generation CC 5.2")
KOKKOS_ARCH_OPTION(MAXWELL53       GPU  "NVIDIA Maxwell generation CC 5.3")
KOKKOS_ARCH_OPTION(PASCAL60        GPU  "NVIDIA Pascal generation CC 6.0")
KOKKOS_ARCH_OPTION(PASCAL61        GPU  "NVIDIA Pascal generation CC 6.1")
KOKKOS_ARCH_OPTION(VOLTA70         GPU  "NVIDIA Volta generation CC 7.0")
KOKKOS_ARCH_OPTION(VOLTA72         GPU  "NVIDIA Volta generation CC 7.2")
KOKKOS_ARCH_OPTION(TURING75        GPU  "NVIDIA Turing generation CC 7.5")
KOKKOS_ARCH_OPTION(EPYC            HOST "AMD Epyc architecture")


IF (KOKKOS_ENABLE_CUDA)
 #Regardless of version, make sure we define the general architecture name
 IF (KOKKOS_ARCH_KEPLER30 OR KOKKOS_ARCH_KEPLER32 OR KOKKOS_ARCH_KEPLER35 OR KOKKOS_ARCH_KEPLER37)
   SET(KOKKOS_ARCH_KEPLER ON)
 ENDIF()

 #Regardless of version, make sure we define the general architecture name
 IF (KOKKOS_ARCH_MAXWELL50 OR KOKKOS_ARCH_MAXWELL52 OR KOKKOS_ARCH_MAXWELL53)
   SET(KOKKOS_ARCH_MAXWELL ON)
 ENDIF()

 #Regardless of version, make sure we define the general architecture name
 IF (KOKKOS_ARCH_PASCAL60 OR KOKKOS_ARCH_PASCAL61)
   SET(KOKKOS_ARCH_PASCAL ON)
 ENDIF()

  #Regardless of version, make sure we define the general architecture name
  IF (KOKKOS_ARCH_VOLTA70 OR KOKKOS_ARCH_VOLTA72)
    SET(KOKKOS_ARCH_VOLTA ON)
  ENDIF()
ENDIF()



IF(KOKKOS_ENABLE_COMPILER_WARNINGS)
  SET(COMMON_WARNINGS
    "-Wall" "-Wshadow" "-pedantic"
    "-Wsign-compare" "-Wtype-limits" "-Wuninitialized")

  SET(GNU_WARNINGS "-Wempty-body" "-Wclobbered" "-Wignored-qualifiers"
    ${COMMON_WARNINGS})

  COMPILER_SPECIFIC_FLAGS(
    PGI NO-VALUE-SPECIFIED
    GNU     ${GNU_WARNINGS}
    DEFAULT ${COMMON_WARNINGS}
  )
ENDIF()


#------------------------------- KOKKOS_CUDA_OPTIONS ---------------------------
#clear anything that might be in the cache
GLOBAL_SET(KOKKOS_CUDA_OPTIONS "")
# Construct the Makefile options
IF (KOKKOS_ENABLE_CUDA_LAMBDA)
  IF(KOKKOS_CXX_COMPILER_ID STREQUAL NVIDIA)
    GLOBAL_APPEND(KOKKOS_CUDA_OPTIONS "-expt-extended-lambda")
  ENDIF()
ENDIF()

IF (KOKKOS_ENABLE_CUDA_CONSTEXPR)
  IF(KOKKOS_CXX_COMPILER_ID STREQUAL NVIDIA)
    GLOBAL_APPEND(KOKKOS_CUDA_OPTIONS "-expt-relaxed-constexpr")
  ENDIF()
ENDIF()

IF (KOKKOS_CXX_COMPILER_ID STREQUAL Clang)
  SET(CUDA_ARCH_FLAG "--cuda-gpu-arch")
  GLOBAL_APPEND(KOKKOS_CUDA_OPTIONS -x cuda)
  IF (KOKKOS_ENABLE_CUDA)
     SET(KOKKOS_IMPL_CUDA_CLANG_WORKAROUND ON CACHE BOOL "enable CUDA Clang workarounds" FORCE)
  ENDIF()
ELSEIF(KOKKOS_CXX_COMPILER_ID STREQUAL NVIDIA)
  SET(CUDA_ARCH_FLAG "-arch")
ENDIF()

IF (KOKKOS_CXX_COMPILER_ID STREQUAL NVIDIA)
  STRING(TOUPPER "${CMAKE_BUILD_TYPE}" _UPPERCASE_CMAKE_BUILD_TYPE)
  IF (KOKKOS_ENABLE_DEBUG OR _UPPERCASE_CMAKE_BUILD_TYPE STREQUAL "DEBUG")
    GLOBAL_APPEND(KOKKOS_CUDA_OPTIONS -lineinfo)
  ENDIF()
  UNSET(_UPPERCASE_CMAKE_BUILD_TYPE)
  IF (KOKKOS_CXX_COMPILER_VERSION VERSION_GREATER_EQUAL 9.0 AND KOKKOS_CXX_COMPILER_VERSION VERSION_LESS 10.0)
    GLOBAL_APPEND(KOKKOS_CUDAFE_OPTIONS --diag_suppress=esa_on_defaulted_function_ignored)
  ENDIF()
ENDIF()

<<<<<<< HEAD
=======
IF(KOKKOS_ENABLE_OPENMP)
  IF (KOKKOS_CXX_COMPILER_ID STREQUAL AppleClang)
    MESSAGE(FATAL_ERROR "Apple Clang does not support OpenMP. Use native Clang instead")
  ENDIF()
  ARCH_FLAGS(
    Clang      -fopenmp=libomp
    PGI        -mp
    NVIDIA     -Xcompiler -fopenmp
    Cray       NO-VALUE-SPECIFIED
    XL         -qsmp=omp
    DEFAULT    -fopenmp
  )
ENDIF()
>>>>>>> b76797cc

IF (KOKKOS_ARCH_ARMV80)
  COMPILER_SPECIFIC_FLAGS(
    Cray NO-VALUE-SPECIFIED
    PGI  NO-VALUE-SPECIFIED
    DEFAULT -march=armv8-a
  )
ENDIF()

IF (KOKKOS_ARCH_ARMV81)
  COMPILER_SPECIFIC_FLAGS(
    Cray NO-VALUE-SPECIFIED
    PGI  NO-VALUE-SPECIFIED
    DEFAULT -march=armv8.1-a
  )
ENDIF()

IF (KOKKOS_ARCH_ARMV8_THUNDERX)
  SET(KOKKOS_ARCH_ARMV80 ON) #Not a cache variable
  COMPILER_SPECIFIC_FLAGS(
    Cray NO-VALUE-SPECIFIED
    PGI  NO-VALUE-SPECIFIED
    DEFAULT -march=armv8-a -mtune=thunderx
  )
ENDIF()

IF (KOKKOS_ARCH_ARMV8_THUNDERX2)
  SET(KOKKOS_ARCH_ARMV81 ON) #Not a cache variable
  COMPILER_SPECIFIC_FLAGS(
    Cray NO-VALUE-SPECIFIED
    PGI  NO-VALUE-SPECIFIED
    DEFAULT -mcpu=thunderx2t99 -mtune=thunderx2t99
  )
ENDIF()

IF (KOKKOS_ARCH_EPYC)
  COMPILER_SPECIFIC_FLAGS(
    Intel   -mavx2
    DEFAULT -march=znver1 -mtune=znver1
  )
  SET(KOKKOS_ARCH_AMD_EPYC ON)
  SET(KOKKOS_ARCH_AMD_AVX2 ON)
ENDIF()

IF (KOKKOS_ARCH_WSM)
  COMPILER_SPECIFIC_FLAGS(
    Intel   -xSSE4.2
    PGI     -tp=nehalem
    Cray    NO-VALUE-SPECIFIED
    DEFAULT -msse4.2
  )
  SET(KOKKOS_ARCH_SSE42 ON)
ENDIF()

IF (KOKKOS_ARCH_SNB OR KOKKOS_ARCH_AMDAVX)
  SET(KOKKOS_ARCH_AVX ON)
  COMPILER_SPECIFIC_FLAGS(
    Intel   -mavx
    PGI     -tp=sandybridge
    Cray    NO-VALUE-SPECIFIED
    DEFAULT -mavx
  )
ENDIF()

IF (KOKKOS_ARCH_HSW)
  SET(KOKKOS_ARCH_AVX2 ON)
  COMPILER_SPECIFIC_FLAGS(
    Intel   -xCORE-AVX2
    PGI     -tp=haswell
    Cray    NO-VALUE-SPECIFIED
    DEFAULT -march=core-avx2 -mtune=core-avx2
  )
ENDIF()

IF (KOKKOS_ARCH_BDW)
  SET(KOKKOS_ARCH_AVX2 ON)
  COMPILER_SPECIFIC_FLAGS(
    Intel   -xCORE-AVX2
    PGI     -tp=haswell
    Cray    NO-VALUE-SPECIFIED
    DEFAULT -march=core-avx2 -mtune=core-avx2 -mrtm
  )
ENDIF()

IF (KOKKOS_ARCH_EPYC)
  SET(KOKKOS_ARCH_AMD_AVX2 ON)
  COMPILER_SPECIFIC_FLAGS(
    Intel   -mvax2
    DEFAULT  -march=znver1 -mtune=znver1
  )
ENDIF()

IF (KOKKOS_ARCH_KNL)
  #avx512-mic
  SET(KOKKOS_ARCH_AVX512MIC ON) #not a cache variable
  COMPILER_SPECIFIC_FLAGS(
    Intel   -xMIC-AVX512
    PGI     NO-VALUE-SPECIFIED
    Cray    NO-VALUE-SPECIFIED
    DEFAULT -march=knl -mtune=knl
  )
ENDIF()

IF (KOKKOS_ARCH_KNC)
  SET(KOKKOS_USE_ISA_KNC ON)
  COMPILER_SPECIFIC_FLAGS(
    DEFAULT -mmic
  )
ENDIF()

IF (KOKKOS_ARCH_SKX)
  #avx512-xeon
  SET(KOKKOS_ARCH_AVX512XEON ON)
  COMPILER_SPECIFIC_FLAGS(
    Intel   -xCORE-AVX512
    PGI     NO-VALUE-SPECIFIED
    Cray    NO-VALUE-SPECIFIED
    DEFAULT -march=skylake-avx512 -mtune=skylake-avx512 -mrtm
  )
ENDIF()

IF (KOKKOS_ARCH_WSM OR KOKKOS_ARCH_SNB OR KOKKOS_ARCH_HSW OR KOKKOS_ARCH_BDW OR KOKKOS_ARCH_KNL OR KOKKOS_ARCH_SKX OR KOKKOS_ARCH_EPYC)
  SET(KOKKOS_USE_ISA_X86_64 ON)
ENDIF()

IF (KOKKOS_ARCH_BDW OR KOKKOS_ARCH_SKX)
  SET(KOKKOS_ENABLE_TM ON) #not a cache variable
ENDIF()

IF (KOKKOS_ARCH_POWER7)
  COMPILER_SPECIFIC_FLAGS(
    PGI     NO-VALUE-SPECIFIED
    DEFAULT -mcpu=power7 -mtune=power7
  )
  SET(KOKKOS_USE_ISA_POWERPCBE ON)
ENDIF()

IF (KOKKOS_ARCH_POWER8)
  COMPILER_SPECIFIC_FLAGS(
    PGI     NO-VALUE-SPECIFIED
    NVIDIA  NO-VALUE-SPECIFIED
    DEFAULT -mcpu=power8 -mtune=power8
  )
ENDIF()

IF (KOKKOS_ARCH_POWER9)
  COMPILER_SPECIFIC_FLAGS(
    PGI     NO-VALUE-SPECIFIED
    NVIDIA  NO-VALUE-SPECIFIED
    DEFAULT -mcpu=power9 -mtune=power9
  )
ENDIF()

IF (KOKKOS_ARCH_POWER8 OR KOKKOS_ARCH_POWER9)
  SET(KOKKOS_USE_ISA_POWERPCLE ON)
ENDIF()

IF (Kokkos_ENABLE_CUDA_RELOCATABLE_DEVICE_CODE)
  COMPILER_SPECIFIC_FLAGS(
    Clang  -fcuda-rdc
    NVIDIA --relocatable-device-code=true
  )
ENDIF()


SET(CUDA_ARCH_ALREADY_SPECIFIED "")
FUNCTION(CHECK_CUDA_ARCH ARCH FLAG)
IF(KOKKOS_ARCH_${ARCH})
  IF(CUDA_ARCH_ALREADY_SPECIFIED)
    MESSAGE(FATAL_ERROR "Multiple GPU architectures given! Already have ${CUDA_ARCH_ALREADY_SPECIFIED}, but trying to add ${ARCH}. If you are re-running CMake, try clearing the cache and running again.")
  ENDIF()
  SET(CUDA_ARCH_ALREADY_SPECIFIED ${ARCH} PARENT_SCOPE)
  IF (NOT KOKKOS_ENABLE_CUDA AND NOT KOKKOS_ENABLE_OPENMPTARGET)
    MESSAGE(WARNING "Given CUDA arch ${ARCH}, but Kokkos_ENABLE_CUDA and Kokkos_ENABLE_OPENMPTARGET are OFF. Option will be ignored.")
    UNSET(KOKKOS_ARCH_${ARCH} PARENT_SCOPE)
  ELSE()
    SET(KOKKOS_CUDA_ARCH_FLAG ${FLAG} PARENT_SCOPE)
    GLOBAL_APPEND(KOKKOS_CUDA_OPTIONS "${CUDA_ARCH_FLAG}=${FLAG}")
    IF(KOKKOS_ENABLE_CUDA_RELOCATABLE_DEVICE_CODE)
       GLOBAL_APPEND(KOKKOS_LINK_OPTIONS "${CUDA_ARCH_FLAG}=${FLAG}")
    ENDIF()
  ENDIF()
ENDIF()
ENDFUNCTION()


#These will define KOKKOS_CUDA_ARCH_FLAG
#to the corresponding flag name if ON
CHECK_CUDA_ARCH(KEPLER30  sm_30)
CHECK_CUDA_ARCH(KEPLER32  sm_32)
CHECK_CUDA_ARCH(KEPLER35  sm_35)
CHECK_CUDA_ARCH(KEPLER37  sm_37)
CHECK_CUDA_ARCH(MAXWELL50 sm_50)
CHECK_CUDA_ARCH(MAXWELL52 sm_52)
CHECK_CUDA_ARCH(MAXWELL53 sm_53)
CHECK_CUDA_ARCH(PASCAL60  sm_60)
CHECK_CUDA_ARCH(PASCAL61  sm_61)
CHECK_CUDA_ARCH(VOLTA70   sm_70)
CHECK_CUDA_ARCH(VOLTA72   sm_72)
CHECK_CUDA_ARCH(TURING75  sm_75)
IF (KOKKOS_ENABLE_OPENMPTARGET)
  SET(CLANG_CUDA_ARCH ${KOKKOS_CUDA_ARCH_FLAG})
  IF (NOT CLANG_CUDA_ARCH)
    #if none given, make it sm_70 for openmptarget
    SET(CLANG_CUDA_ARCH sm_70)
  ENDIF()
  COMPILER_SPECIFIC_FLAGS(
    Clang -Xopenmp-target -march=${CLANG_CUDA_ARCH}
  )
ENDIF()

IF(KOKKOS_ENABLE_CUDA AND NOT CUDA_ARCH_ALREADY_SPECIFIED)
  MESSAGE(SEND_ERROR "CUDA enabled but no NVIDIA GPU architecture currently enabled.  Please give one -DKokkos_ARCH_{..}=ON' to enable an NVIDIA GPU architecture.")
ENDIF()

#CMake verbose is kind of pointless
#Let's just always print things
MESSAGE(STATUS "Execution Spaces:")

FOREACH (_BACKEND CUDA OPENMPTARGET)
  IF(KOKKOS_ENABLE_${_BACKEND})
    IF(_DEVICE_PARALLEL)
      MESSAGE(FATAL_ERROR "Multiple device parallel execution spaces are not allowed! "
                          "Trying to enable execution space ${_BACKEND}, "
                          "but execution space ${_DEVICE_PARALLEL} is already enabled. "
                          "Remove the CMakeCache.txt file and re-configure.")
    ENDIF()
    SET(_DEVICE_PARALLEL ${_BACKEND})
  ENDIF()
ENDFOREACH()
IF(NOT _DEVICE_PARALLEL)
  SET(_DEVICE_PARALLEL "NONE")
ENDIF()
MESSAGE(STATUS "    Device Parallel: ${_DEVICE_PARALLEL}")
UNSET(_DEVICE_PARALLEL)


FOREACH (_BACKEND OPENMP PTHREAD HPX)
  IF(KOKKOS_ENABLE_${_BACKEND})
    IF(_HOST_PARALLEL)
      MESSAGE(FATAL_ERROR "Multiple host parallel execution spaces are not allowed! "
                          "Trying to enable execution space ${_BACKEND}, "
                          "but execution space ${_HOST_PARALLEL} is already enabled. "
                          "Remove the CMakeCache.txt file and re-configure.")
    ENDIF()
    SET(_HOST_PARALLEL ${_BACKEND})
  ENDIF()
ENDFOREACH()

IF(NOT _HOST_PARALLEL AND NOT KOKKOS_ENABLE_SERIAL)
  MESSAGE(FATAL_ERROR "At least one host execution space must be enabled, "
                      "but no host parallel execution space was requested "
                      "and Kokkos_ENABLE_SERIAL=OFF.")
ENDIF()

IF(NOT _HOST_PARALLEL)
  SET(_HOST_PARALLEL "NONE")
ENDIF()
MESSAGE(STATUS "    Host Parallel: ${_HOST_PARALLEL}")
UNSET(_HOST_PARALLEL)

IF(KOKKOS_ENABLE_PTHREAD)
  SET(KOKKOS_ENABLE_THREADS ON)
ENDIF()

IF(KOKKOS_ENABLE_SERIAL)
  MESSAGE(STATUS "      Host Serial: SERIAL")
ELSE()
  MESSAGE(STATUS "      Host Serial: NONE")
ENDIF()

MESSAGE(STATUS "")
MESSAGE(STATUS "Architectures:")
FOREACH(Arch ${KOKKOS_ENABLED_ARCH_LIST})
  MESSAGE(STATUS " ${Arch}")
ENDFOREACH()
<|MERGE_RESOLUTION|>--- conflicted
+++ resolved
@@ -131,8 +131,6 @@
   ENDIF()
 ENDIF()
 
-<<<<<<< HEAD
-=======
 IF(KOKKOS_ENABLE_OPENMP)
   IF (KOKKOS_CXX_COMPILER_ID STREQUAL AppleClang)
     MESSAGE(FATAL_ERROR "Apple Clang does not support OpenMP. Use native Clang instead")
@@ -146,7 +144,6 @@
     DEFAULT    -fopenmp
   )
 ENDIF()
->>>>>>> b76797cc
 
 IF (KOKKOS_ARCH_ARMV80)
   COMPILER_SPECIFIC_FLAGS(
