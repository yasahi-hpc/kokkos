
FUNCTION(KOKKOS_ARCH_OPTION SUFFIX DEV_TYPE DESCRIPTION)
  #all optimizations off by default
  KOKKOS_OPTION(ARCH_${SUFFIX} OFF BOOL "Optimize for ${DESCRIPTION} (${DEV_TYPE})")
  SET(KOKKOS_ARCH_${SUFFIX} ${KOKKOS_ARCH_${SUFFIX}} PARENT_SCOPE)
  SET(KOKKOS_OPTION_KEYS ${KOKKOS_OPTION_KEYS} PARENT_SCOPE)
  SET(KOKKOS_OPTION_VALUES ${KOKKOS_OPTION_VALUES} PARENT_SCOPE)
  SET(KOKKOS_OPTION_TYPES ${KOKKOS_OPTION_TYPES} PARENT_SCOPE)
  IF(KOKKOS_ARCH_${SUFFIX})
    LIST(APPEND KOKKOS_ENABLED_ARCH_LIST ${SUFFIX})
    SET(KOKKOS_ENABLED_ARCH_LIST ${KOKKOS_ENABLED_ARCH_LIST} PARENT_SCOPE)
  ENDIF()
ENDFUNCTION()


# Make sure devices and compiler ID are done
KOKKOS_CFG_DEPENDS(ARCH COMPILER_ID)
KOKKOS_CFG_DEPENDS(ARCH DEVICES)
KOKKOS_CFG_DEPENDS(ARCH OPTIONS)

KOKKOS_CHECK_DEPRECATED_OPTIONS(
  ARCH_EPYC   "Please replace EPYC with ZEN or ZEN2, depending on your platform"
  ARCH_RYZEN  "Please replace RYZEN with ZEN or ZEN2, depending on your platform"
)

#-------------------------------------------------------------------------------
# List of possible host architectures.
#-------------------------------------------------------------------------------
SET(KOKKOS_ARCH_LIST)


KOKKOS_DEPRECATED_LIST(ARCH ARCH)
KOKKOS_ARCH_OPTION(NATIVE          HOST "local machine")
KOKKOS_ARCH_OPTION(AMDAVX          HOST "AMD chip")
KOKKOS_ARCH_OPTION(ARMV80          HOST "ARMv8.0 Compatible CPU")
KOKKOS_ARCH_OPTION(ARMV81          HOST "ARMv8.1 Compatible CPU")
KOKKOS_ARCH_OPTION(ARMV8_THUNDERX  HOST "ARMv8 Cavium ThunderX CPU")
KOKKOS_ARCH_OPTION(ARMV8_THUNDERX2 HOST "ARMv8 Cavium ThunderX2 CPU")
KOKKOS_ARCH_OPTION(A64FX           HOST "ARMv8.2 with SVE Support")
KOKKOS_ARCH_OPTION(WSM             HOST "Intel Westmere CPU")
KOKKOS_ARCH_OPTION(SNB             HOST "Intel Sandy/Ivy Bridge CPUs")
KOKKOS_ARCH_OPTION(HSW             HOST "Intel Haswell CPUs")
KOKKOS_ARCH_OPTION(BDW             HOST "Intel Broadwell Xeon E-class CPUs")
KOKKOS_ARCH_OPTION(ICX             HOST "Intel Ice Lake CPUs (AVX512)")
KOKKOS_ARCH_OPTION(SKX             HOST "Intel Sky Lake Xeon E-class HPC CPUs (AVX512)")
KOKKOS_ARCH_OPTION(KNC             HOST "Intel Knights Corner Xeon Phi")
KOKKOS_ARCH_OPTION(KNL             HOST "Intel Knights Landing Xeon Phi")
KOKKOS_ARCH_OPTION(BGQ             HOST "IBM Blue Gene Q")
KOKKOS_ARCH_OPTION(POWER7          HOST "IBM POWER7 CPUs")
KOKKOS_ARCH_OPTION(POWER8          HOST "IBM POWER8 CPUs")
KOKKOS_ARCH_OPTION(POWER9          HOST "IBM POWER9 CPUs")
KOKKOS_ARCH_OPTION(KEPLER30        GPU  "NVIDIA Kepler generation CC 3.0")
KOKKOS_ARCH_OPTION(KEPLER32        GPU  "NVIDIA Kepler generation CC 3.2")
KOKKOS_ARCH_OPTION(KEPLER35        GPU  "NVIDIA Kepler generation CC 3.5")
KOKKOS_ARCH_OPTION(KEPLER37        GPU  "NVIDIA Kepler generation CC 3.7")
KOKKOS_ARCH_OPTION(MAXWELL50       GPU  "NVIDIA Maxwell generation CC 5.0")
KOKKOS_ARCH_OPTION(MAXWELL52       GPU  "NVIDIA Maxwell generation CC 5.2")
KOKKOS_ARCH_OPTION(MAXWELL53       GPU  "NVIDIA Maxwell generation CC 5.3")
KOKKOS_ARCH_OPTION(PASCAL60        GPU  "NVIDIA Pascal generation CC 6.0")
KOKKOS_ARCH_OPTION(PASCAL61        GPU  "NVIDIA Pascal generation CC 6.1")
KOKKOS_ARCH_OPTION(VOLTA70         GPU  "NVIDIA Volta generation CC 7.0")
KOKKOS_ARCH_OPTION(VOLTA72         GPU  "NVIDIA Volta generation CC 7.2")
KOKKOS_ARCH_OPTION(TURING75        GPU  "NVIDIA Turing generation CC 7.5")
KOKKOS_ARCH_OPTION(AMPERE80        GPU  "NVIDIA Ampere generation CC 8.0")
KOKKOS_ARCH_OPTION(AMPERE86        GPU  "NVIDIA Ampere generation CC 8.6")
KOKKOS_ARCH_OPTION(ZEN             HOST "AMD Zen architecture")
KOKKOS_ARCH_OPTION(ZEN2            HOST "AMD Zen2 architecture")
KOKKOS_ARCH_OPTION(ZEN3            HOST "AMD Zen3 architecture")
KOKKOS_ARCH_OPTION(VEGA900         GPU  "AMD GPU MI25 GFX900")
KOKKOS_ARCH_OPTION(VEGA906         GPU  "AMD GPU MI50/MI60 GFX906")
KOKKOS_ARCH_OPTION(VEGA908         GPU  "AMD GPU MI100 GFX908")
KOKKOS_ARCH_OPTION(VEGA90A         GPU  "AMD GPU MI200 GFX90A")
KOKKOS_ARCH_OPTION(INTEL_GEN       GPU  "SPIR64-based devices, e.g. Intel GPUs, using JIT")
KOKKOS_ARCH_OPTION(INTEL_DG1       GPU  "Intel Iris XeMAX GPU")
KOKKOS_ARCH_OPTION(INTEL_GEN9      GPU  "Intel GPU Gen9")
KOKKOS_ARCH_OPTION(INTEL_GEN11     GPU  "Intel GPU Gen11")
KOKKOS_ARCH_OPTION(INTEL_GEN12LP   GPU  "Intel GPU Gen12LP")
KOKKOS_ARCH_OPTION(INTEL_XEHP      GPU  "Intel GPU Xe-HP")
KOKKOS_ARCH_OPTION(INTEL_PVC       GPU  "Intel GPU Ponte Vecchio")


IF(KOKKOS_ENABLE_COMPILER_WARNINGS)
  SET(COMMON_WARNINGS
    "-Wall" "-Wunused-parameter" "-Wshadow" "-pedantic"
    "-Wsign-compare" "-Wtype-limits" "-Wuninitialized")

  # NOTE KOKKOS_ prefixed variable (all uppercase) is not set yet because TPLs are processed after ARCH
  IF(Kokkos_ENABLE_LIBQUADMATH)
    # warning: non-standard suffix on floating constant [-Wpedantic]
    LIST(REMOVE_ITEM COMMON_WARNINGS "-pedantic")
  ENDIF()

  # OpenMPTarget compilers give erroneous warnings about sign comparison in loops
  IF(KOKKOS_ENABLE_OPENMPTARGET)
    LIST(REMOVE_ITEM COMMON_WARNINGS "-Wsign-compare")
  ENDIF()

  IF(KOKKOS_CXX_COMPILER_ID STREQUAL Clang)
    LIST(APPEND COMMON_WARNINGS "-Wimplicit-fallthrough")
  ENDIF()

  SET(GNU_WARNINGS "-Wempty-body" "-Wclobbered" "-Wignored-qualifiers"
    ${COMMON_WARNINGS})
  IF(KOKKOS_CXX_COMPILER_ID STREQUAL GNU AND KOKKOS_CXX_COMPILER_VERSION VERSION_GREATER_EQUAL 7)
    LIST(APPEND GNU_WARNINGS "-Wimplicit-fallthrough")
  ENDIF()

  # Not using COMPILER_SPECIFIC_FLAGS function so the warning flags are not passed downstream
  IF(CMAKE_CXX_COMPILER_ID STREQUAL GNU)
    STRING(REPLACE ";" " " WARNING_FLAGS "${GNU_WARNINGS}")
  ELSEIF(CMAKE_CXX_COMPILER_ID STREQUAL NVHPC)
    # FIXME_NVHPC
  ELSE()
    STRING(REPLACE ";" " " WARNING_FLAGS "${COMMON_WARNINGS}")
  ENDIF()
  SET(CMAKE_CXX_FLAGS "${CMAKE_CXX_FLAGS} ${WARNING_FLAGS}")
ENDIF()


#------------------------------- KOKKOS_CUDA_OPTIONS ---------------------------
#clear anything that might be in the cache
GLOBAL_SET(KOKKOS_CUDA_OPTIONS)
# Construct the Makefile options
IF (KOKKOS_ENABLE_CUDA_LAMBDA)
  IF(KOKKOS_CXX_COMPILER_ID STREQUAL NVIDIA)
    GLOBAL_APPEND(KOKKOS_CUDA_OPTIONS "-expt-extended-lambda")
    IF(KOKKOS_COMPILER_CUDA_VERSION GREATER_EQUAL 110)
      GLOBAL_APPEND(KOKKOS_CUDA_OPTIONS "-Wext-lambda-captures-this")
    ENDIF()
  ENDIF()
ENDIF()

IF (KOKKOS_ENABLE_CUDA_CONSTEXPR)
  IF(KOKKOS_CXX_COMPILER_ID STREQUAL NVIDIA)
    GLOBAL_APPEND(KOKKOS_CUDA_OPTIONS "-expt-relaxed-constexpr")
  ENDIF()
ENDIF()

IF (KOKKOS_CXX_COMPILER_ID STREQUAL Clang)
  SET(CUDA_ARCH_FLAG "--cuda-gpu-arch")
  GLOBAL_APPEND(KOKKOS_CUDA_OPTIONS -x cuda)
  # Kokkos_CUDA_DIR has priority over CUDAToolkit_BIN_DIR
  IF (Kokkos_CUDA_DIR)
    GLOBAL_APPEND(KOKKOS_CUDA_OPTIONS --cuda-path=${Kokkos_CUDA_DIR})
  ELSEIF(CUDAToolkit_BIN_DIR)
    GLOBAL_APPEND(KOKKOS_CUDA_OPTIONS --cuda-path=${CUDAToolkit_BIN_DIR}/..)
  ENDIF()
  IF (KOKKOS_ENABLE_CUDA)
     SET(KOKKOS_IMPL_CUDA_CLANG_WORKAROUND ON CACHE BOOL "enable CUDA Clang workarounds" FORCE)
  ENDIF()
ELSEIF(KOKKOS_CXX_COMPILER_ID STREQUAL NVIDIA)
  SET(CUDA_ARCH_FLAG "-arch")
ENDIF()

IF (KOKKOS_CXX_COMPILER_ID STREQUAL NVIDIA)
  STRING(TOUPPER "${CMAKE_BUILD_TYPE}" _UPPERCASE_CMAKE_BUILD_TYPE)
  IF (KOKKOS_ENABLE_DEBUG OR _UPPERCASE_CMAKE_BUILD_TYPE STREQUAL "DEBUG")
    GLOBAL_APPEND(KOKKOS_CUDA_OPTIONS -lineinfo)
  ENDIF()
  UNSET(_UPPERCASE_CMAKE_BUILD_TYPE)
  IF (KOKKOS_CXX_COMPILER_VERSION VERSION_GREATER_EQUAL 9.0 AND KOKKOS_CXX_COMPILER_VERSION VERSION_LESS 10.0)
    GLOBAL_APPEND(KOKKOS_CUDAFE_OPTIONS --diag_suppress=esa_on_defaulted_function_ignored)
  ENDIF()
ENDIF()


#------------------------------- KOKKOS_HIP_OPTIONS ---------------------------
#clear anything that might be in the cache
GLOBAL_SET(KOKKOS_AMDGPU_OPTIONS)
IF(KOKKOS_ENABLE_HIP)
  SET(AMDGPU_ARCH_FLAG "--offload-arch")
  IF(NOT KOKKOS_CXX_COMPILER_ID STREQUAL HIPCC)
    GLOBAL_APPEND(KOKKOS_AMDGPU_OPTIONS -x hip)
    IF(DEFINED ENV{ROCM_PATH})
      GLOBAL_APPEND(KOKKOS_AMDGPU_OPTIONS --rocm-path=$ENV{ROCM_PATH})
    ENDIF()
  ENDIF()
ENDIF()


IF(KOKKOS_ARCH_NATIVE)
  COMPILER_SPECIFIC_FLAGS(
    COMPILER_ID KOKKOS_CXX_HOST_COMPILER_ID
    DEFAULT -march=native -mtune=native
  )
ENDIF()

IF (KOKKOS_ARCH_ARMV80)
  COMPILER_SPECIFIC_FLAGS(
    COMPILER_ID KOKKOS_CXX_HOST_COMPILER_ID
    Cray    NO-VALUE-SPECIFIED
    NVHPC   NO-VALUE-SPECIFIED
    DEFAULT -march=armv8-a
  )
ENDIF()

IF (KOKKOS_ARCH_ARMV81)
  COMPILER_SPECIFIC_FLAGS(
    COMPILER_ID KOKKOS_CXX_HOST_COMPILER_ID
    Cray    NO-VALUE-SPECIFIED
    NVHPC   NO-VALUE-SPECIFIED
    DEFAULT -march=armv8.1-a
  )
ENDIF()

IF (KOKKOS_ARCH_ARMV8_THUNDERX)
  SET(KOKKOS_ARCH_ARMV80 ON) #Not a cache variable
  COMPILER_SPECIFIC_FLAGS(
    COMPILER_ID KOKKOS_CXX_HOST_COMPILER_ID
    Cray    NO-VALUE-SPECIFIED
    NVHPC   NO-VALUE-SPECIFIED
    DEFAULT -march=armv8-a -mtune=thunderx
  )
ENDIF()

IF (KOKKOS_ARCH_ARMV8_THUNDERX2)
  SET(KOKKOS_ARCH_ARMV81 ON) #Not a cache variable
  COMPILER_SPECIFIC_FLAGS(
    COMPILER_ID KOKKOS_CXX_HOST_COMPILER_ID
    Cray    NO-VALUE-SPECIFIED
    NVHPC   NO-VALUE-SPECIFIED
    DEFAULT -mcpu=thunderx2t99 -mtune=thunderx2t99
  )
ENDIF()

IF (KOKKOS_ARCH_A64FX)
  COMPILER_SPECIFIC_FLAGS(
    COMPILER_ID KOKKOS_CXX_HOST_COMPILER_ID
    NVHPC   NO-VALUE-SPECIFIED
    DEFAULT -march=armv8.2-a+sve
    Clang   -march=armv8.2-a+sve -msve-vector-bits=512
    GNU     -march=armv8.2-a+sve -msve-vector-bits=512
  )
ENDIF()

IF (KOKKOS_ARCH_ZEN)
  COMPILER_SPECIFIC_FLAGS(
    COMPILER_ID KOKKOS_CXX_HOST_COMPILER_ID
    Intel   -mavx2
    NVHPC   -tp=zen
    DEFAULT -march=znver1 -mtune=znver1
  )
  SET(KOKKOS_ARCH_AMD_ZEN  ON)
  SET(KOKKOS_ARCH_AMD_AVX2 ON)
ENDIF()

IF (KOKKOS_ARCH_ZEN2)
  COMPILER_SPECIFIC_FLAGS(
    COMPILER_ID KOKKOS_CXX_HOST_COMPILER_ID
    Intel   -mavx2
    NVHPC   -tp=zen2
    DEFAULT -march=znver2 -mtune=znver2
  )
  SET(KOKKOS_ARCH_AMD_ZEN2 ON)
  SET(KOKKOS_ARCH_AMD_AVX2 ON)
ENDIF()

IF (KOKKOS_ARCH_ZEN3)
  COMPILER_SPECIFIC_FLAGS(
    COMPILER_ID KOKKOS_CXX_HOST_COMPILER_ID
    Intel   -mavx2
    NVHPC   -tp=zen2
    DEFAULT -march=znver3 -mtune=znver3
  )
  SET(KOKKOS_ARCH_AMD_ZEN3 ON)
  SET(KOKKOS_ARCH_AMD_AVX2 ON)
ENDIF()

IF (KOKKOS_ARCH_WSM)
  COMPILER_SPECIFIC_FLAGS(
    COMPILER_ID KOKKOS_CXX_HOST_COMPILER_ID
    Intel   -xSSE4.2
    NVHPC   -tp=px
    Cray    NO-VALUE-SPECIFIED
    DEFAULT -msse4.2
  )
  SET(KOKKOS_ARCH_SSE42 ON)
ENDIF()

IF (KOKKOS_ARCH_SNB OR KOKKOS_ARCH_AMDAVX)
  SET(KOKKOS_ARCH_AVX ON)
  COMPILER_SPECIFIC_FLAGS(
    COMPILER_ID KOKKOS_CXX_HOST_COMPILER_ID
    Intel   -mavx
    NVHPC   -tp=sandybridge
    Cray    NO-VALUE-SPECIFIED
    DEFAULT -mavx
  )
ENDIF()

IF (KOKKOS_ARCH_HSW)
  SET(KOKKOS_ARCH_AVX2 ON)
  COMPILER_SPECIFIC_FLAGS(
    COMPILER_ID KOKKOS_CXX_HOST_COMPILER_ID
    Intel   -xCORE-AVX2
    NVHPC   -tp=haswell
    Cray    NO-VALUE-SPECIFIED
    DEFAULT -march=core-avx2 -mtune=core-avx2
  )
ENDIF()

IF (KOKKOS_ARCH_BDW)
  SET(KOKKOS_ARCH_AVX2 ON)
  COMPILER_SPECIFIC_FLAGS(
    COMPILER_ID KOKKOS_CXX_HOST_COMPILER_ID
    Intel   -xCORE-AVX2
    NVHPC   -tp=haswell
    Cray    NO-VALUE-SPECIFIED
    DEFAULT -march=core-avx2 -mtune=core-avx2 -mrtm
  )
ENDIF()

IF (KOKKOS_ARCH_KNL)
  #avx512-mic
  SET(KOKKOS_ARCH_AVX512MIC ON) #not a cache variable
  COMPILER_SPECIFIC_FLAGS(
    COMPILER_ID KOKKOS_CXX_HOST_COMPILER_ID
    Intel   -xMIC-AVX512
    NVHPC   -tp=knl
    Cray    NO-VALUE-SPECIFIED
    DEFAULT -march=knl -mtune=knl
  )
ENDIF()

IF (KOKKOS_ARCH_KNC)
  COMPILER_SPECIFIC_FLAGS(
    COMPILER_ID KOKKOS_CXX_HOST_COMPILER_ID
    DEFAULT -mmic
  )
ENDIF()

IF (KOKKOS_ARCH_SKX)
  #avx512-xeon
  SET(KOKKOS_ARCH_AVX512XEON ON)
  COMPILER_SPECIFIC_FLAGS(
    COMPILER_ID KOKKOS_CXX_HOST_COMPILER_ID
    Intel   -xCORE-AVX512
    NVHPC   -tp=skylake
    Cray    NO-VALUE-SPECIFIED
    DEFAULT -march=skylake-avx512 -mtune=skylake-avx512 -mrtm
  )
ENDIF()

<<<<<<< HEAD
IF (KOKKOS_ARCH_ICX)
  SET(KOKKOS_ARCH_AVX512XEON ON)
  COMPILER_SPECIFIC_FLAGS(
    COMPILER_ID KOKKOS_CXX_HOST_COMPILER_ID
    DEFAULT -march=icelake-server -mtune=icelake-server
  )
ENDIF()

IF (KOKKOS_ARCH_BDW OR KOKKOS_ARCH_SKX)
  SET(KOKKOS_ENABLE_TM ON) #not a cache variable
ENDIF()

=======
>>>>>>> 4a4fed2e
IF (KOKKOS_ARCH_POWER7)
  COMPILER_SPECIFIC_FLAGS(
    COMPILER_ID KOKKOS_CXX_HOST_COMPILER_ID
    NVHPC   NO-VALUE-SPECIFIED
    DEFAULT -mcpu=power7 -mtune=power7
  )
ENDIF()

IF (KOKKOS_ARCH_POWER8)
  COMPILER_SPECIFIC_FLAGS(
    COMPILER_ID KOKKOS_CXX_HOST_COMPILER_ID
    NVHPC   -tp=pwr8
    DEFAULT -mcpu=power8 -mtune=power8
  )
ENDIF()

IF (KOKKOS_ARCH_POWER9)
  COMPILER_SPECIFIC_FLAGS(
    COMPILER_ID KOKKOS_CXX_HOST_COMPILER_ID
    NVHPC   -tp=pwr9
    DEFAULT -mcpu=power9 -mtune=power9
  )
ENDIF()

IF (KOKKOS_ENABLE_CUDA_RELOCATABLE_DEVICE_CODE)
  COMPILER_SPECIFIC_FLAGS(
    Clang  -fcuda-rdc
    NVIDIA --relocatable-device-code=true
  )
ENDIF()

# Clang needs mcx16 option enabled for Windows atomic functions
IF (CMAKE_CXX_COMPILER_ID STREQUAL Clang AND WIN32)
  COMPILER_SPECIFIC_OPTIONS(
    Clang -mcx16
  )
ENDIF()

# MSVC ABI has many deprecation warnings, so ignore them
IF (CMAKE_CXX_COMPILER_ID STREQUAL MSVC OR "x${CMAKE_CXX_SIMULATE_ID}" STREQUAL "xMSVC")
  COMPILER_SPECIFIC_DEFS(
    Clang _CRT_SECURE_NO_WARNINGS
  )
ENDIF()


#Right now we cannot get the compiler ID when cross-compiling, so just check
#that HIP is enabled
IF (KOKKOS_ENABLE_HIP)
  IF (KOKKOS_ENABLE_HIP_RELOCATABLE_DEVICE_CODE)
    COMPILER_SPECIFIC_FLAGS(
      DEFAULT -fgpu-rdc -DDESUL_HIP_RDC
    )
  ELSE()
    COMPILER_SPECIFIC_FLAGS(
      DEFAULT -fno-gpu-rdc
    )
  ENDIF()
ENDIF()

IF (KOKKOS_ENABLE_SYCL)
  COMPILER_SPECIFIC_FLAGS(
    DEFAULT -fsycl -fno-sycl-id-queries-fit-in-int -fsycl-dead-args-optimization
  )
  COMPILER_SPECIFIC_OPTIONS(
    DEFAULT -fsycl-unnamed-lambda
  )
ENDIF()


SET(CUDA_ARCH_ALREADY_SPECIFIED "")
FUNCTION(CHECK_CUDA_ARCH ARCH FLAG)
  IF(KOKKOS_ARCH_${ARCH})
    IF(CUDA_ARCH_ALREADY_SPECIFIED)
      MESSAGE(FATAL_ERROR "Multiple GPU architectures given! Already have ${CUDA_ARCH_ALREADY_SPECIFIED}, but trying to add ${ARCH}. If you are re-running CMake, try clearing the cache and running again.")
    ENDIF()
    SET(CUDA_ARCH_ALREADY_SPECIFIED ${ARCH} PARENT_SCOPE)
    IF (NOT KOKKOS_ENABLE_CUDA AND NOT KOKKOS_ENABLE_OPENMPTARGET AND NOT KOKKOS_ENABLE_SYCL)
      MESSAGE(WARNING "Given CUDA arch ${ARCH}, but Kokkos_ENABLE_CUDA and Kokkos_ENABLE_OPENMPTARGET are OFF. Option will be ignored.")
      UNSET(KOKKOS_ARCH_${ARCH} PARENT_SCOPE)
    ELSE()
      SET(KOKKOS_CUDA_ARCH_FLAG ${FLAG} PARENT_SCOPE)
      IF(KOKKOS_ENABLE_COMPILE_AS_CMAKE_LANGUAGE)
        string(REPLACE "sm_" "" CMAKE_ARCH ${FLAG})
        SET(CMAKE_CUDA_ARCHITECTURES ${CMAKE_ARCH} PARENT_SCOPE)
      ELSE()
        GLOBAL_APPEND(KOKKOS_CUDA_OPTIONS "${CUDA_ARCH_FLAG}=${FLAG}")
        IF(KOKKOS_ENABLE_CUDA_RELOCATABLE_DEVICE_CODE OR KOKKOS_CXX_COMPILER_ID STREQUAL NVIDIA)
          GLOBAL_APPEND(KOKKOS_LINK_OPTIONS "${CUDA_ARCH_FLAG}=${FLAG}")
        ENDIF()
      ENDIF()
    ENDIF()
  ENDIF()
  LIST(APPEND KOKKOS_CUDA_ARCH_FLAGS ${FLAG})
  SET(KOKKOS_CUDA_ARCH_FLAGS ${KOKKOS_CUDA_ARCH_FLAGS} PARENT_SCOPE)
  LIST(APPEND KOKKOS_CUDA_ARCH_LIST ${ARCH})
  SET(KOKKOS_CUDA_ARCH_LIST ${KOKKOS_CUDA_ARCH_LIST} PARENT_SCOPE)
ENDFUNCTION()


#These will define KOKKOS_CUDA_ARCH_FLAG
#to the corresponding flag name if ON
CHECK_CUDA_ARCH(KEPLER30  sm_30)
CHECK_CUDA_ARCH(KEPLER32  sm_32)
CHECK_CUDA_ARCH(KEPLER35  sm_35)
CHECK_CUDA_ARCH(KEPLER37  sm_37)
CHECK_CUDA_ARCH(MAXWELL50 sm_50)
CHECK_CUDA_ARCH(MAXWELL52 sm_52)
CHECK_CUDA_ARCH(MAXWELL53 sm_53)
CHECK_CUDA_ARCH(PASCAL60  sm_60)
CHECK_CUDA_ARCH(PASCAL61  sm_61)
CHECK_CUDA_ARCH(VOLTA70   sm_70)
CHECK_CUDA_ARCH(VOLTA72   sm_72)
CHECK_CUDA_ARCH(TURING75  sm_75)
CHECK_CUDA_ARCH(AMPERE80  sm_80)
CHECK_CUDA_ARCH(AMPERE86  sm_86)

SET(AMDGPU_ARCH_ALREADY_SPECIFIED "")
FUNCTION(CHECK_AMDGPU_ARCH ARCH FLAG)
  IF(KOKKOS_ARCH_${ARCH})
    IF(AMDGPU_ARCH_ALREADY_SPECIFIED)
      MESSAGE(FATAL_ERROR "Multiple GPU architectures given! Already have ${AMDGPU_ARCH_ALREADY_SPECIFIED}, but trying to add ${ARCH}. If you are re-running CMake, try clearing the cache and running again.")
    ENDIF()
    SET(AMDGPU_ARCH_ALREADY_SPECIFIED ${ARCH} PARENT_SCOPE)
    IF (NOT KOKKOS_ENABLE_HIP AND NOT KOKKOS_ENABLE_OPENMPTARGET)
      MESSAGE(WARNING "Given AMD GPU architecture ${ARCH}, but Kokkos_ENABLE_HIP and Kokkos_ENABLE_OPENMPTARGET are OFF. Option will be ignored.")
      UNSET(KOKKOS_ARCH_${ARCH} PARENT_SCOPE)
    ELSE()
      SET(KOKKOS_AMDGPU_ARCH_FLAG ${FLAG} PARENT_SCOPE)
      GLOBAL_APPEND(KOKKOS_AMDGPU_OPTIONS "${AMDGPU_ARCH_FLAG}=${FLAG}")
      IF(KOKKOS_ENABLE_HIP_RELOCATABLE_DEVICE_CODE)
        GLOBAL_APPEND(KOKKOS_LINK_OPTIONS "${AMDGPU_ARCH_FLAG}=${FLAG}")
      ENDIF()
    ENDIF()
  ENDIF()
ENDFUNCTION()

#These will define KOKKOS_AMDGPU_ARCH_FLAG
#to the corresponding flag name if ON
CHECK_AMDGPU_ARCH(VEGA900 gfx900) # Radeon Instinct MI25
CHECK_AMDGPU_ARCH(VEGA906 gfx906) # Radeon Instinct MI50 and MI60
CHECK_AMDGPU_ARCH(VEGA908 gfx908) # Radeon Instinct MI100
CHECK_AMDGPU_ARCH(VEGA90A gfx90a) # Radeon Instinct MI200

IF(KOKKOS_ENABLE_HIP AND NOT AMDGPU_ARCH_ALREADY_SPECIFIED)
  IF(KOKKOS_CXX_COMPILER_ID STREQUAL HIPCC)
    FIND_PROGRAM(ROCM_ENUMERATOR rocm_agent_enumerator)
    EXECUTE_PROCESS(COMMAND ${ROCM_ENUMERATOR} OUTPUT_VARIABLE GPU_ARCHS)
    STRING(LENGTH "${GPU_ARCHS}" len_str)
    # enumerator always output gfx000 as the first line
    IF(${len_str} LESS 8)
      MESSAGE(SEND_ERROR "HIP enabled but no AMD GPU architecture currently enabled. "
                         "Please enable one AMD GPU architecture via -DKokkos_ARCH_{..}=ON'.")
    ENDIF()
  ELSE()
    MESSAGE(SEND_ERROR "HIP enabled but no AMD GPU architecture currently enabled. "
                       "Please enable one AMD GPU architecture via -DKokkos_ARCH_{..}=ON'.")
  ENDIF()
ENDIF()

MACRO(CHECK_MULTIPLE_INTEL_ARCH)
  IF(KOKKOS_ARCH_INTEL_GPU)
    MESSAGE(FATAL_ERROR "Specifying multiple Intel GPU architectures is not allowed!")
  ENDIF()
  SET(KOKKOS_ARCH_INTEL_GPU ON)
ENDMACRO()

IF(KOKKOS_ARCH_INTEL_GEN)
  CHECK_MULTIPLE_INTEL_ARCH()
ENDIF()
IF(KOKKOS_ARCH_INTEL_DG1)
  CHECK_MULTIPLE_INTEL_ARCH()
ENDIF()
IF(KOKKOS_ARCH_INTEL_GEN9)
  CHECK_MULTIPLE_INTEL_ARCH()
ENDIF()
IF(KOKKOS_ARCH_INTEL_GEN11)
  CHECK_MULTIPLE_INTEL_ARCH()
ENDIF()
IF(KOKKOS_ARCH_INTEL_GEN12LP)
  CHECK_MULTIPLE_INTEL_ARCH()
ENDIF()
IF(KOKKOS_ARCH_INTEL_XEHP)
  CHECK_MULTIPLE_INTEL_ARCH()
ENDIF()
IF(KOKKOS_ARCH_INTEL_PVC)
  CHECK_MULTIPLE_INTEL_ARCH()
ENDIF()

IF (KOKKOS_ENABLE_OPENMPTARGET)
  SET(CLANG_CUDA_ARCH ${KOKKOS_CUDA_ARCH_FLAG})
  IF (CLANG_CUDA_ARCH)
    STRING(REPLACE "sm_" "cc" NVHPC_CUDA_ARCH ${CLANG_CUDA_ARCH})
    COMPILER_SPECIFIC_FLAGS(
      Clang -Xopenmp-target -march=${CLANG_CUDA_ARCH} -fopenmp-targets=nvptx64
      XL    -qtgtarch=${KOKKOS_CUDA_ARCH_FLAG}
      NVHPC -gpu=${NVHPC_CUDA_ARCH}
    )
  ENDIF()
  SET(CLANG_AMDGPU_ARCH ${KOKKOS_AMDGPU_ARCH_FLAG})
  IF (CLANG_AMDGPU_ARCH)
    COMPILER_SPECIFIC_FLAGS(
      Clang -Xopenmp-target=amdgcn-amd-amdhsa -march=${CLANG_AMDGPU_ARCH} -fopenmp-targets=amdgcn-amd-amdhsa
    )
  ENDIF()
  IF (KOKKOS_ARCH_INTEL_GEN)
    COMPILER_SPECIFIC_FLAGS(
      IntelLLVM -fopenmp-targets=spir64 -D__STRICT_ANSI__
    )
  ELSEIF(KOKKOS_ARCH_INTEL_GEN9)
    COMPILER_SPECIFIC_FLAGS(
      IntelLLVM -fopenmp-targets=spir64_gen -Xopenmp-target-backend "-device gen9" -D__STRICT_ANSI__
    )
  ELSEIF(KOKKOS_ARCH_INTEL_GEN11)
    COMPILER_SPECIFIC_FLAGS(
      IntelLLVM -fopenmp-targets=spir64_gen -Xopenmp-target-backend "-device gen11" -D__STRICT_ANSI__
    )
  ELSEIF(KOKKOS_ARCH_INTEL_GEN12LP)
    COMPILER_SPECIFIC_FLAGS(
      IntelLLVM -fopenmp-targets=spir64_gen -Xopenmp-target-backend "-device gen12lp" -D__STRICT_ANSI__
    )
  ELSEIF(KOKKOS_ARCH_INTEL_DG1)
    COMPILER_SPECIFIC_FLAGS(
      IntelLLVM -fopenmp-targets=spir64_gen -Xopenmp-target-backend "-device dg1" -D__STRICT_ANSI__
    )
  ELSEIF(KOKKOS_ARCH_INTEL_XEHP)
    COMPILER_SPECIFIC_FLAGS(
      IntelLLVM -fopenmp-targets=spir64_gen -Xopenmp-target-backend "-device xehp" -D__STRICT_ANSI__
    )
  ELSEIF(KOKKOS_ARCH_INTEL_PVC)
    COMPILER_SPECIFIC_FLAGS(
      IntelLLVM -fopenmp-targets=spir64_gen -Xopenmp-target-backend "-device pvc" -D__STRICT_ANSI__
    )
  ENDIF()
ENDIF()

IF (KOKKOS_ENABLE_SYCL)
  IF(CUDA_ARCH_ALREADY_SPECIFIED)
    IF(KOKKOS_ENABLE_UNSUPPORTED_ARCHS)
      COMPILER_SPECIFIC_FLAGS(
        DEFAULT -fsycl-targets=nvptx64-nvidia-cuda -Xsycl-target-backend "${CUDA_ARCH_FLAG}=${KOKKOS_CUDA_ARCH_FLAG}"
      )
    ELSE()
      MESSAGE(SEND_ERROR "Setting a CUDA architecture for SYCL is only allowed with Kokkos_ENABLE_UNSUPPORTED_ARCHS=ON!")
    ENDIF()
  ELSEIF(KOKKOS_ARCH_INTEL_GEN)
    COMPILER_SPECIFIC_FLAGS(
      DEFAULT -fsycl-targets=spir64
    )
  ELSEIF(KOKKOS_ARCH_INTEL_GEN9)
    COMPILER_SPECIFIC_FLAGS(
      DEFAULT -fsycl-targets=spir64_gen -Xsycl-target-backend "-device gen9"
    )
  ELSEIF(KOKKOS_ARCH_INTEL_GEN11)
    COMPILER_SPECIFIC_FLAGS(
      DEFAULT -fsycl-targets=spir64_gen -Xsycl-target-backend "-device gen11"
    )
  ELSEIF(KOKKOS_ARCH_INTEL_GEN12LP)
    COMPILER_SPECIFIC_FLAGS(
      DEFAULT -fsycl-targets=spir64_gen -Xsycl-target-backend "-device gen12lp"
    )
  ELSEIF(KOKKOS_ARCH_INTEL_DG1)
    COMPILER_SPECIFIC_FLAGS(
      DEFAULT -fsycl-targets=spir64_gen -Xsycl-target-backend "-device dg1"
    )
  ELSEIF(KOKKOS_ARCH_INTEL_XEHP)
    COMPILER_SPECIFIC_FLAGS(
      DEFAULT -fsycl-targets=spir64_gen -Xsycl-target-backend "-device xehp"
    )
  ELSEIF(KOKKOS_ARCH_INTEL_PVC)
    COMPILER_SPECIFIC_FLAGS(
      DEFAULT -fsycl-targets=spir64_gen -Xsycl-target-backend "-device pvc"
    )
  ENDIF()
ENDIF()

IF(KOKKOS_ENABLE_CUDA AND NOT CUDA_ARCH_ALREADY_SPECIFIED)
  # Try to autodetect the CUDA Compute Capability by asking the device
  SET(_BINARY_TEST_DIR ${CMAKE_CURRENT_BINARY_DIR}/cmake/compile_tests/CUDAComputeCapabilityWorkdir)
  FILE(REMOVE_RECURSE ${_BINARY_TEST_DIR})
  FILE(MAKE_DIRECTORY ${_BINARY_TEST_DIR})

  TRY_RUN(
    _RESULT
    _COMPILE_RESULT
    ${_BINARY_TEST_DIR}
    ${CMAKE_CURRENT_SOURCE_DIR}/cmake/compile_tests/cuda_compute_capability.cc
    COMPILE_DEFINITIONS -DSM_ONLY
    RUN_OUTPUT_VARIABLE _CUDA_COMPUTE_CAPABILITY)

  # if user is using kokkos_compiler_launcher, above will fail.
  IF(NOT _COMPILE_RESULT OR NOT _RESULT EQUAL 0)
    # check to see if CUDA is not already enabled (may happen when Kokkos is subproject)
    GET_PROPERTY(_ENABLED_LANGUAGES GLOBAL PROPERTY ENABLED_LANGUAGES)
    # language has to be fully enabled, just checking for CMAKE_CUDA_COMPILER isn't enough
    IF(NOT "CUDA" IN_LIST _ENABLED_LANGUAGES)
      # make sure the user knows that we aren't using CUDA compiler for anything else
      MESSAGE(STATUS "CUDA auto-detection of architecture failed with ${CMAKE_CXX_COMPILER}. Enabling CUDA language ONLY to auto-detect architecture...")
      INCLUDE(CheckLanguage)
      CHECK_LANGUAGE(CUDA)
      IF(CMAKE_CUDA_COMPILER)
        ENABLE_LANGUAGE(CUDA)
      ELSE()
        MESSAGE(STATUS "CUDA language could not be enabled")
      ENDIF()
    ENDIF()

    # if CUDA was enabled, this will be defined
    IF(CMAKE_CUDA_COMPILER)
      # copy our test to .cu so cmake compiles as CUDA
      CONFIGURE_FILE(
        ${PROJECT_SOURCE_DIR}/cmake/compile_tests/cuda_compute_capability.cc
        ${PROJECT_BINARY_DIR}/compile_tests/cuda_compute_capability.cu
        COPYONLY
      )
      # run test again
      TRY_RUN(
        _RESULT
        _COMPILE_RESULT
        ${_BINARY_TEST_DIR}
        ${PROJECT_BINARY_DIR}/compile_tests/cuda_compute_capability.cu
        COMPILE_DEFINITIONS -DSM_ONLY
        RUN_OUTPUT_VARIABLE _CUDA_COMPUTE_CAPABILITY)
    ENDIF()
  ENDIF()

  LIST(FIND KOKKOS_CUDA_ARCH_FLAGS sm_${_CUDA_COMPUTE_CAPABILITY} FLAG_INDEX)
  IF(_COMPILE_RESULT AND _RESULT EQUAL 0 AND NOT FLAG_INDEX EQUAL -1)
    MESSAGE(STATUS "Detected CUDA Compute Capability ${_CUDA_COMPUTE_CAPABILITY}")
    LIST(GET KOKKOS_CUDA_ARCH_LIST ${FLAG_INDEX} ARCHITECTURE)
    KOKKOS_SET_OPTION(ARCH_${ARCHITECTURE} ON)
    CHECK_CUDA_ARCH(${ARCHITECTURE} sm_${_CUDA_COMPUTE_CAPABILITY})
    LIST(APPEND KOKKOS_ENABLED_ARCH_LIST ${ARCHITECTURE})
  ELSE()
    MESSAGE(SEND_ERROR "CUDA enabled but no NVIDIA GPU architecture currently enabled and auto-detection failed. "
                       "Please give one -DKokkos_ARCH_{..}=ON' to enable an NVIDIA GPU architecture.\n"
                       "You can yourself try to compile ${CMAKE_CURRENT_SOURCE_DIR}/cmake/compile_tests/cuda_compute_capability.cc and run the executable. "
                       "If you are cross-compiling, you should try to do this on a compute node.")
  ENDIF()
ENDIF()

#Regardless of version, make sure we define the general architecture name
IF (KOKKOS_ARCH_KEPLER30 OR KOKKOS_ARCH_KEPLER32 OR KOKKOS_ARCH_KEPLER35 OR KOKKOS_ARCH_KEPLER37)
  SET(KOKKOS_ARCH_KEPLER ON)
ENDIF()

#Regardless of version, make sure we define the general architecture name
IF (KOKKOS_ARCH_MAXWELL50 OR KOKKOS_ARCH_MAXWELL52 OR KOKKOS_ARCH_MAXWELL53)
  SET(KOKKOS_ARCH_MAXWELL ON)
ENDIF()

#Regardless of version, make sure we define the general architecture name
IF (KOKKOS_ARCH_PASCAL60 OR KOKKOS_ARCH_PASCAL61)
  SET(KOKKOS_ARCH_PASCAL ON)
ENDIF()

#Regardless of version, make sure we define the general architecture name
IF (KOKKOS_ARCH_VOLTA70 OR KOKKOS_ARCH_VOLTA72)
  SET(KOKKOS_ARCH_VOLTA ON)
ENDIF()

IF (KOKKOS_ARCH_AMPERE80 OR KOKKOS_ARCH_AMPERE86)
  SET(KOKKOS_ARCH_AMPERE ON)
ENDIF()

#Regardless of version, make sure we define the general architecture name
IF (KOKKOS_ARCH_VEGA900 OR KOKKOS_ARCH_VEGA906 OR KOKKOS_ARCH_VEGA908 OR KOKKOS_ARCH_VEGA90A)
  SET(KOKKOS_ARCH_VEGA ON)
ENDIF()

#CMake verbose is kind of pointless
#Let's just always print things
MESSAGE(STATUS "Built-in Execution Spaces:")

FOREACH (_BACKEND Cuda OpenMPTarget HIP SYCL)
  STRING(TOUPPER ${_BACKEND} UC_BACKEND)
  IF(KOKKOS_ENABLE_${UC_BACKEND})
    IF(_DEVICE_PARALLEL)
      MESSAGE(FATAL_ERROR "Multiple device parallel execution spaces are not allowed! "
                          "Trying to enable execution space ${_BACKEND}, "
                          "but execution space ${_DEVICE_PARALLEL} is already enabled. "
                          "Remove the CMakeCache.txt file and re-configure.")
    ENDIF()
    IF (${_BACKEND} STREQUAL "Cuda")
       IF(KOKKOS_ENABLE_CUDA_UVM)
          SET(_DEFAULT_DEVICE_MEMSPACE "Kokkos::${_BACKEND}UVMSpace")
       ELSE()
          SET(_DEFAULT_DEVICE_MEMSPACE "Kokkos::${_BACKEND}Space")
       ENDIF()
       SET(_DEVICE_PARALLEL "Kokkos::${_BACKEND}")
    ELSE()
       SET(_DEFAULT_DEVICE_MEMSPACE "Kokkos::Experimental::${_BACKEND}Space")
       SET(_DEVICE_PARALLEL "Kokkos::Experimental::${_BACKEND}")
    ENDIF()
  ENDIF()
ENDFOREACH()
IF(NOT _DEVICE_PARALLEL)
  SET(_DEVICE_PARALLEL "NoTypeDefined")
  SET(_DEFAULT_DEVICE_MEMSPACE "NoTypeDefined")
ENDIF()
MESSAGE(STATUS "    Device Parallel: ${_DEVICE_PARALLEL}")

FOREACH (_BACKEND OpenMP Threads HPX)
  STRING(TOUPPER ${_BACKEND} UC_BACKEND)
  IF(KOKKOS_ENABLE_${UC_BACKEND})
    IF(_HOST_PARALLEL)
      MESSAGE(FATAL_ERROR "Multiple host parallel execution spaces are not allowed! "
                          "Trying to enable execution space ${_BACKEND}, "
                          "but execution space ${_HOST_PARALLEL} is already enabled. "
                          "Remove the CMakeCache.txt file and re-configure.")
    ENDIF()
    IF (${_BACKEND} STREQUAL "HPX")
       SET(_HOST_PARALLEL "Kokkos::Experimental::${_BACKEND}")
    ELSE()
       SET(_HOST_PARALLEL "Kokkos::${_BACKEND}")
    ENDIF()
  ENDIF()
ENDFOREACH()

IF(NOT _HOST_PARALLEL AND NOT KOKKOS_ENABLE_SERIAL)
  MESSAGE(FATAL_ERROR "At least one host execution space must be enabled, "
                      "but no host parallel execution space was requested "
                      "and Kokkos_ENABLE_SERIAL=OFF.")
ENDIF()

IF(_HOST_PARALLEL)
MESSAGE(STATUS "    Host Parallel: ${_HOST_PARALLEL}")
ELSE()
  SET(_HOST_PARALLEL "NoTypeDefined")
  MESSAGE(STATUS "    Host Parallel: NoTypeDefined")
ENDIF()

IF(KOKKOS_ENABLE_SERIAL)
  MESSAGE(STATUS "      Host Serial: SERIAL")
ELSE()
  MESSAGE(STATUS "      Host Serial: NONE")
ENDIF()

MESSAGE(STATUS "")
MESSAGE(STATUS "Architectures:")
FOREACH(Arch ${KOKKOS_ENABLED_ARCH_LIST})
  MESSAGE(STATUS " ${Arch}")
ENDFOREACH()<|MERGE_RESOLUTION|>--- conflicted
+++ resolved
@@ -341,7 +341,6 @@
   )
 ENDIF()
 
-<<<<<<< HEAD
 IF (KOKKOS_ARCH_ICX)
   SET(KOKKOS_ARCH_AVX512XEON ON)
   COMPILER_SPECIFIC_FLAGS(
@@ -350,12 +349,6 @@
   )
 ENDIF()
 
-IF (KOKKOS_ARCH_BDW OR KOKKOS_ARCH_SKX)
-  SET(KOKKOS_ENABLE_TM ON) #not a cache variable
-ENDIF()
-
-=======
->>>>>>> 4a4fed2e
 IF (KOKKOS_ARCH_POWER7)
   COMPILER_SPECIFIC_FLAGS(
     COMPILER_ID KOKKOS_CXX_HOST_COMPILER_ID
