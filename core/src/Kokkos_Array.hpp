/*
//@HEADER
// ************************************************************************
//
//                        Kokkos v. 2.0
//              Copyright (2014) Sandia Corporation
//
// Under the terms of Contract DE-AC04-94AL85000 with Sandia Corporation,
// the U.S. Government retains certain rights in this software.
//
// Redistribution and use in source and binary forms, with or without
// modification, are permitted provided that the following conditions are
// met:
//
// 1. Redistributions of source code must retain the above copyright
// notice, this list of conditions and the following disclaimer.
//
// 2. Redistributions in binary form must reproduce the above copyright
// notice, this list of conditions and the following disclaimer in the
// documentation and/or other materials provided with the distribution.
//
// 3. Neither the name of the Corporation nor the names of the
// contributors may be used to endorse or promote products derived from
// this software without specific prior written permission.
//
// THIS SOFTWARE IS PROVIDED BY SANDIA CORPORATION "AS IS" AND ANY
// EXPRESS OR IMPLIED WARRANTIES, INCLUDING, BUT NOT LIMITED TO, THE
// IMPLIED WARRANTIES OF MERCHANTABILITY AND FITNESS FOR A PARTICULAR
// PURPOSE ARE DISCLAIMED. IN NO EVENT SHALL SANDIA CORPORATION OR THE
// CONTRIBUTORS BE LIABLE FOR ANY DIRECT, INDIRECT, INCIDENTAL, SPECIAL,
// EXEMPLARY, OR CONSEQUENTIAL DAMAGES (INCLUDING, BUT NOT LIMITED TO,
// PROCUREMENT OF SUBSTITUTE GOODS OR SERVICES; LOSS OF USE, DATA, OR
// PROFITS; OR BUSINESS INTERRUPTION) HOWEVER CAUSED AND ON ANY THEORY OF
// LIABILITY, WHETHER IN CONTRACT, STRICT LIABILITY, OR TORT (INCLUDING
// NEGLIGENCE OR OTHERWISE) ARISING IN ANY WAY OUT OF THE USE OF THIS
// SOFTWARE, EVEN IF ADVISED OF THE POSSIBILITY OF SUCH DAMAGE.
//
// Questions? Contact  H. Carter Edwards (hcedwar@sandia.gov)
//
// ************************************************************************
//@HEADER
*/

#ifndef KOKKOS_ARRAY_HPP
#define KOKKOS_ARRAY_HPP

#include <type_traits>
#include <algorithm>
#include <limits>
#include <cstddef>

namespace Kokkos {

/**\brief  Derived from the C++17 'std::array'.
 *         Dropping the iterator interface.
 */
template< class T      = void
        , size_t N     = ~size_t(0)
        , class Proxy  = void
        >
struct Array {
<<<<<<< HEAD
  T m_elem[N];
=======
public:
  /**
   * The elements of this C array shall not be accessed directly. The data
   * member has to be declared public to enable aggregate initialization as for
   * std::array. We mark it as private in the documentation.
   * @private
   */
  T m_internal_implementation_private_member_data[N];
public:
>>>>>>> f9891813

  typedef T &                                 reference ;
  typedef typename std::add_const<T>::type &  const_reference ;
  typedef size_t                              size_type ;
  typedef ptrdiff_t                           difference_type ;
  typedef T                                   value_type ;
  typedef T *                                 pointer ;
  typedef typename std::add_const<T>::type *  const_pointer ;

  KOKKOS_INLINE_FUNCTION static constexpr size_type size() { return N ; }
  KOKKOS_INLINE_FUNCTION static constexpr bool      empty(){ return false ; }

  template< typename iType >
  KOKKOS_INLINE_FUNCTION
  reference operator[]( const iType & i )
    {
      static_assert( std::is_integral<iType>::value , "Must be integral argument" );
      return m_internal_implementation_private_member_data[i];
    }

  template< typename iType >
  KOKKOS_INLINE_FUNCTION
  const_reference operator[]( const iType & i ) const
    {
      static_assert( std::is_integral<iType>::value , "Must be integral argument" );
      return m_internal_implementation_private_member_data[i];
    }

  KOKKOS_INLINE_FUNCTION pointer       data()
    {
      return & m_internal_implementation_private_member_data[0];
    }
  KOKKOS_INLINE_FUNCTION const_pointer data() const
    {
      return & m_internal_implementation_private_member_data[0];
    }

  // Do not default unless move and move-assignment are also defined
  // ~Array() = default ;
  // Array() = default ;
  // Array( const Array & ) = default ;
  // Array & operator = ( const Array & ) = default ;

  // Some supported compilers are not sufficiently C++11 compliant
  // for default move constructor and move assignment operator.
  // Array( Array && ) = default ;
  // Array & operator = ( Array && ) = default ;
};


template< class T , class Proxy >
struct Array<T,0,Proxy> {
public:

  typedef typename std::add_const<T>::type &  reference ;
  typedef typename std::add_const<T>::type &  const_reference ;
  typedef size_t                              size_type ;
  typedef ptrdiff_t                           difference_type ;
  typedef typename std::add_const<T>::type    value_type ;
  typedef typename std::add_const<T>::type *  pointer ;
  typedef typename std::add_const<T>::type *  const_pointer ;

  KOKKOS_INLINE_FUNCTION static constexpr size_type size()  { return 0 ; }
  KOKKOS_INLINE_FUNCTION static constexpr bool      empty() { return true ; }

  template< typename iType >
  KOKKOS_INLINE_FUNCTION
  value_type operator[]( const iType & )
    {
      static_assert( std::is_integral<iType>::value , "Must be integer argument" );
      return value_type();
    }

  template< typename iType >
  KOKKOS_INLINE_FUNCTION
  value_type operator[]( const iType & ) const
    {
      static_assert( std::is_integral<iType>::value , "Must be integer argument" );
      return value_type();
    }

  KOKKOS_INLINE_FUNCTION pointer       data()       { return pointer(0) ; }
  KOKKOS_INLINE_FUNCTION const_pointer data() const { return const_pointer(0); }

  ~Array() = default ;
  Array() = default ;
  Array( const Array & ) = default ;
  Array & operator = ( const Array & ) = default ;

  // Some supported compilers are not sufficiently C++11 compliant
  // for default move constructor and move assignment operator.
  // Array( Array && ) = default ;
  // Array & operator = ( Array && ) = default ;
};


template<>
struct Array<void,~size_t(0),void>
{
  struct contiguous {};
  struct strided {};
};

template< class T >
struct Array< T , ~size_t(0) , Array<>::contiguous >
{
private:
  T *    m_elem ;
  size_t m_size ;
public:

  typedef T &                                 reference ;
  typedef typename std::add_const<T>::type &  const_reference ;
  typedef size_t                              size_type ;
  typedef ptrdiff_t                           difference_type ;
  typedef T                                   value_type ;
  typedef T *                                 pointer ;
  typedef typename std::add_const<T>::type *  const_pointer ;

  KOKKOS_INLINE_FUNCTION constexpr size_type size()  const { return m_size ; }
  KOKKOS_INLINE_FUNCTION constexpr bool      empty() const { return 0 != m_size ; }

  template< typename iType >
  KOKKOS_INLINE_FUNCTION
  reference operator[]( const iType & i )
    {
      static_assert( std::is_integral<iType>::value , "Must be integral argument" );
      return m_elem[i];
    }

  template< typename iType >
  KOKKOS_INLINE_FUNCTION
  const_reference operator[]( const iType & i ) const
    {
      static_assert( std::is_integral<iType>::value , "Must be integral argument" );
      return m_elem[i];
    }

  KOKKOS_INLINE_FUNCTION pointer       data()       { return m_elem ; }
  KOKKOS_INLINE_FUNCTION const_pointer data() const { return m_elem ; }

  ~Array() = default ;
  Array() = delete ;
  Array( const Array & rhs ) = delete ;

  // Some supported compilers are not sufficiently C++11 compliant
  // for default move constructor and move assignment operator.
  // Array( Array && rhs ) = default ;
  // Array & operator = ( Array && rhs ) = delete ;

  KOKKOS_INLINE_FUNCTION
  Array & operator = ( const Array & rhs )
    {
      const size_t n = std::min( m_size , rhs.size() );
      for ( size_t i = 0 ; i < n ; ++i ) m_elem[i] = rhs[i] ;
      return *this ;
    }

  template< size_t N , class P >
  KOKKOS_INLINE_FUNCTION
  Array & operator = ( const Array<T,N,P> & rhs )
    {
      const size_t n = std::min( m_size , rhs.size() );
      for ( size_t i = 0 ; i < n ; ++i ) m_elem[i] = rhs[i] ;
      return *this ;
    }

  KOKKOS_INLINE_FUNCTION constexpr Array( pointer arg_ptr , size_type arg_size , size_type = 0 )
    : m_elem(arg_ptr), m_size(arg_size) {}
};

template< class T >
struct Array< T , ~size_t(0) , Array<>::strided >
{
private:
  T *    m_elem ;
  size_t m_size ;
  size_t m_stride ;
public:

  typedef T &                                 reference ;
  typedef typename std::add_const<T>::type &  const_reference ;
  typedef size_t                              size_type ;
  typedef ptrdiff_t                           difference_type ;
  typedef T                                   value_type ;
  typedef T *                                 pointer ;
  typedef typename std::add_const<T>::type *  const_pointer ;

  KOKKOS_INLINE_FUNCTION constexpr size_type size()  const { return m_size ; }
  KOKKOS_INLINE_FUNCTION constexpr bool      empty() const { return 0 != m_size ; }

  template< typename iType >
  KOKKOS_INLINE_FUNCTION
  reference operator[]( const iType & i )
    {
      static_assert( std::is_integral<iType>::value , "Must be integral argument" );
      return m_elem[i*m_stride];
    }

  template< typename iType >
  KOKKOS_INLINE_FUNCTION
  const_reference operator[]( const iType & i ) const
    {
      static_assert( std::is_integral<iType>::value , "Must be integral argument" );
      return m_elem[i*m_stride];
    }

  KOKKOS_INLINE_FUNCTION pointer       data()       { return m_elem ; }
  KOKKOS_INLINE_FUNCTION const_pointer data() const { return m_elem ; }

  ~Array() = default ;
  Array()  = delete ;
  Array( const Array & ) = delete ;


  // Some supported compilers are not sufficiently C++11 compliant
  // for default move constructor and move assignment operator.
  // Array( Array && rhs ) = default ;
  // Array & operator = ( Array && rhs ) = delete ;

  KOKKOS_INLINE_FUNCTION
  Array & operator = ( const Array & rhs )
    {
      const size_t n = std::min( m_size , rhs.size() );
      for ( size_t i = 0 ; i < n ; ++i ) m_elem[i] = rhs[i] ;
      return *this ;
    }

  template< size_t N , class P >
  KOKKOS_INLINE_FUNCTION
  Array & operator = ( const Array<T,N,P> & rhs )
    {
      const size_t n = std::min( m_size , rhs.size() );
      for ( size_t i = 0 ; i < n ; ++i ) m_elem[i] = rhs[i] ;
      return *this ;
    }

  KOKKOS_INLINE_FUNCTION constexpr Array( pointer arg_ptr , size_type arg_size , size_type arg_stride )
    : m_elem(arg_ptr), m_size(arg_size), m_stride(arg_stride) {}
};

} // namespace Kokkos

#endif /* #ifndef KOKKOS_ARRAY_HPP */
<|MERGE_RESOLUTION|>--- conflicted
+++ resolved
@@ -59,9 +59,6 @@
         , class Proxy  = void
         >
 struct Array {
-<<<<<<< HEAD
-  T m_elem[N];
-=======
 public:
   /**
    * The elements of this C array shall not be accessed directly. The data
@@ -71,7 +68,6 @@
    */
   T m_internal_implementation_private_member_data[N];
 public:
->>>>>>> f9891813
 
   typedef T &                                 reference ;
   typedef typename std::add_const<T>::type &  const_reference ;
