/*
//@HEADER
// ************************************************************************
//
//                        Kokkos v. 3.0
//       Copyright (2020) National Technology & Engineering
//               Solutions of Sandia, LLC (NTESS).
//
// Under the terms of Contract DE-NA0003525 with NTESS,
// the U.S. Government retains certain rights in this software.
//
// Redistribution and use in source and binary forms, with or without
// modification, are permitted provided that the following conditions are
// met:
//
// 1. Redistributions of source code must retain the above copyright
// notice, this list of conditions and the following disclaimer.
//
// 2. Redistributions in binary form must reproduce the above copyright
// notice, this list of conditions and the following disclaimer in the
// documentation and/or other materials provided with the distribution.
//
// 3. Neither the name of the Corporation nor the names of the
// contributors may be used to endorse or promote products derived from
// this software without specific prior written permission.
//
// THIS SOFTWARE IS PROVIDED BY NTESS "AS IS" AND ANY
// EXPRESS OR IMPLIED WARRANTIES, INCLUDING, BUT NOT LIMITED TO, THE
// IMPLIED WARRANTIES OF MERCHANTABILITY AND FITNESS FOR A PARTICULAR
// PURPOSE ARE DISCLAIMED. IN NO EVENT SHALL NTESS OR THE
// CONTRIBUTORS BE LIABLE FOR ANY DIRECT, INDIRECT, INCIDENTAL, SPECIAL,
// EXEMPLARY, OR CONSEQUENTIAL DAMAGES (INCLUDING, BUT NOT LIMITED TO,
// PROCUREMENT OF SUBSTITUTE GOODS OR SERVICES; LOSS OF USE, DATA, OR
// PROFITS; OR BUSINESS INTERRUPTION) HOWEVER CAUSED AND ON ANY THEORY OF
// LIABILITY, WHETHER IN CONTRACT, STRICT LIABILITY, OR TORT (INCLUDING
// NEGLIGENCE OR OTHERWISE) ARISING IN ANY WAY OUT OF THE USE OF THIS
// SOFTWARE, EVEN IF ADVISED OF THE POSSIBILITY OF SUCH DAMAGE.
//
// Questions? Contact Christian R. Trott (crtrott@sandia.gov)
//
// ************************************************************************
//@HEADER
*/

#ifndef KOKKOS_THREADSTEAM_HPP
#define KOKKOS_THREADSTEAM_HPP

#include <Kokkos_Macros.hpp>
#if defined(KOKKOS_ENABLE_THREADS)

#include <cstdio>

#include <utility>
#include <impl/Kokkos_Spinwait.hpp>
#include <impl/Kokkos_FunctorAdapter.hpp>
#include <impl/Kokkos_HostThreadTeam.hpp>

#include <Kokkos_Atomic.hpp>

//----------------------------------------------------------------------------

namespace Kokkos {
namespace Impl {

//----------------------------------------------------------------------------

template <class>
struct ThreadsExecAdapter;

//----------------------------------------------------------------------------

class ThreadsExecTeamMember {
 private:
  enum { TEAM_REDUCE_SIZE = 512 };

 public:
  typedef Kokkos::Threads execution_space;
  typedef execution_space::scratch_memory_space scratch_memory_space;

 private:
  typedef execution_space::scratch_memory_space space;
  ThreadsExec* const m_exec;
  ThreadsExec* const* m_team_base;  ///< Base for team fan-in
  space m_team_shared;
  int m_team_shared_size;
  int m_team_size;
  int m_team_rank;
  int m_team_rank_rev;
  int m_league_size;
  int m_league_end;
  int m_league_rank;

  int m_chunk_size;
  int m_league_chunk_end;

  int m_invalid_thread;
  int m_team_alloc;

  inline void set_team_shared() {
    new (&m_team_shared)
        space(((char*)(*m_team_base)->scratch_memory()) + TEAM_REDUCE_SIZE,
              m_team_shared_size);
  }

 public:
  // Fan-in and wait until the matching fan-out is called.
  // The root thread which does not wait will return true.
  // All other threads will return false during the fan-out.
  KOKKOS_INLINE_FUNCTION bool team_fan_in() const {
    int n, j;

    // Wait for fan-in threads
    for (n = 1;
         (!(m_team_rank_rev & n)) && ((j = m_team_rank_rev + n) < m_team_size);
         n <<= 1) {
      Impl::spinwait_while_equal<int>(m_team_base[j]->state(),
                                      ThreadsExec::Active);
    }

    // If not root then wait for release
    if (m_team_rank_rev) {
      m_exec->state() = ThreadsExec::Rendezvous;
      Impl::spinwait_while_equal<int>(m_exec->state(), ThreadsExec::Rendezvous);
    }

    return !m_team_rank_rev;
  }

  KOKKOS_INLINE_FUNCTION void team_fan_out() const {
    int n, j;
    for (n = 1;
         (!(m_team_rank_rev & n)) && ((j = m_team_rank_rev + n) < m_team_size);
         n <<= 1) {
      m_team_base[j]->state() = ThreadsExec::Active;
    }
  }

 public:
  KOKKOS_INLINE_FUNCTION static int team_reduce_size() {
    return TEAM_REDUCE_SIZE;
  }

  KOKKOS_INLINE_FUNCTION
  const execution_space::scratch_memory_space& team_shmem() const {
    return m_team_shared.set_team_thread_mode(0, 1, 0);
  }

  KOKKOS_INLINE_FUNCTION
  const execution_space::scratch_memory_space& team_scratch(int) const {
    return m_team_shared.set_team_thread_mode(0, 1, 0);
  }

  KOKKOS_INLINE_FUNCTION
  const execution_space::scratch_memory_space& thread_scratch(int) const {
    return m_team_shared.set_team_thread_mode(0, team_size(), team_rank());
  }

  KOKKOS_INLINE_FUNCTION int league_rank() const { return m_league_rank; }
  KOKKOS_INLINE_FUNCTION int league_size() const { return m_league_size; }
  KOKKOS_INLINE_FUNCTION int team_rank() const { return m_team_rank; }
  KOKKOS_INLINE_FUNCTION int team_size() const { return m_team_size; }

  KOKKOS_INLINE_FUNCTION void team_barrier() const {
    team_fan_in();
    team_fan_out();
  }

  template <class ValueType>
  KOKKOS_INLINE_FUNCTION void team_broadcast(ValueType& value,
                                             const int& thread_id) const {
#if !defined(KOKKOS_ACTIVE_EXECUTION_MEMORY_SPACE_HOST)
    {
      (void)value;
      (void)thread_id;
    }
#else
    // Make sure there is enough scratch space:
    typedef typename if_c<sizeof(ValueType) < TEAM_REDUCE_SIZE, ValueType,
                          void>::type type;

    if (m_team_base) {
      type* const local_value = ((type*)m_team_base[0]->scratch_memory());
<<<<<<< HEAD
      memory_fence();
=======
>>>>>>> 7a8aab98
      team_barrier();
      if (team_rank() == thread_id) *local_value = value;
      memory_fence();
      team_barrier();
      value = *local_value;
    }
#endif
  }

  template <class Closure, class ValueType>
  KOKKOS_INLINE_FUNCTION void team_broadcast(Closure const& f, ValueType& value,
                                             const int& thread_id) const {
#if !defined(KOKKOS_ACTIVE_EXECUTION_MEMORY_SPACE_HOST)
    {
      (void)f;
      (void)value;
      (void)thread_id;
    }
#else
    // Make sure there is enough scratch space:
    typedef typename if_c<sizeof(ValueType) < TEAM_REDUCE_SIZE, ValueType,
                          void>::type type;
    f(value);
    if (m_team_base) {
      type* const local_value = ((type*)m_team_base[0]->scratch_memory());
<<<<<<< HEAD
      memory_fence();
=======
>>>>>>> 7a8aab98
      team_barrier();
      if (team_rank() == thread_id) *local_value = value;
      memory_fence();
      team_barrier();
      value = *local_value;
    }
#endif
  }

  template <typename Type>
  KOKKOS_INLINE_FUNCTION
      typename std::enable_if<!Kokkos::is_reducer<Type>::value, Type>::type
      team_reduce(const Type& value) const
#if !defined(KOKKOS_ACTIVE_EXECUTION_MEMORY_SPACE_HOST)
  {
    return value;
  }
#else
  {
    // Make sure there is enough scratch space:
    typedef
        typename if_c<sizeof(Type) < TEAM_REDUCE_SIZE, Type, void>::type type;

    if (0 == m_exec) return value;

    if (team_rank() != team_size() - 1)
      *((volatile type*)m_exec->scratch_memory()) = value;

    memory_fence();

    type& accum = *((type*)m_team_base[0]->scratch_memory());

    if (team_fan_in()) {
      accum = value;
      for (int i = 1; i < m_team_size; ++i) {
        accum += *((type*)m_team_base[i]->scratch_memory());
      }
      memory_fence();
    }

    team_fan_out();

    return accum;
  }
#endif

  template <typename ReducerType>
  KOKKOS_INLINE_FUNCTION
      typename std::enable_if<is_reducer<ReducerType>::value>::type
      team_reduce(ReducerType const& reducer) const noexcept {
    team_reduce(reducer, reducer.reference());
  }

  template <typename ReducerType>
  KOKKOS_INLINE_FUNCTION
      typename std::enable_if<Kokkos::is_reducer<ReducerType>::value>::type
#if !defined(KOKKOS_ACTIVE_EXECUTION_MEMORY_SPACE_HOST)
      team_reduce(const ReducerType&,
                  const typename ReducerType::value_type) const {
  }
#else
      team_reduce(const ReducerType& reducer,
                  const typename ReducerType::value_type contribution) const {
    typedef typename ReducerType::value_type value_type;
    // Make sure there is enough scratch space:
    typedef typename if_c<sizeof(value_type) < TEAM_REDUCE_SIZE, value_type,
                          void>::type type;

    if (0 == m_exec) return;

    type* const local_value = ((type*)m_exec->scratch_memory());

    // Set this thread's contribution
    if (team_rank() != team_size() - 1) *local_value = contribution;

    // Fence to make sure the base team member has access:
    memory_fence();

    if (team_fan_in()) {
      // The last thread to synchronize returns true, all other threads wait for
      // team_fan_out()
      type* const team_value = ((type*)m_team_base[0]->scratch_memory());

      *team_value = contribution;
      // Join to the team value:
      for (int i = 1; i < m_team_size; ++i) {
        reducer.join(*team_value, *((type*)m_team_base[i]->scratch_memory()));
      }

      // Team base thread may "lap" member threads so copy out to their local
      // value.
      for (int i = 1; i < m_team_size; ++i) {
        *((type*)m_team_base[i]->scratch_memory()) = *team_value;
      }

      // Fence to make sure all team members have access
      memory_fence();
    }

    team_fan_out();

    // Value was changed by the team base
    reducer.reference() = *((type volatile const*)local_value);
  }
#endif

  /** \brief  Intra-team exclusive prefix sum with team_rank() ordering
   *          with intra-team non-deterministic ordering accumulation.
   *
   *  The global inter-team accumulation value will, at the end of the
   *  league's parallel execution, be the scan's total.
   *  Parallel execution ordering of the league's teams is non-deterministic.
   *  As such the base value for each team's scan operation is similarly
   *  non-deterministic.
   */
  template <typename ArgType>
  KOKKOS_INLINE_FUNCTION ArgType team_scan(const ArgType& value,
                                           ArgType* const global_accum) const
#if !defined(KOKKOS_ACTIVE_EXECUTION_MEMORY_SPACE_HOST)
  {
    (void)global_accum;
    return value;
  }
#else
  {
    // Make sure there is enough scratch space:
    typedef
        typename if_c<sizeof(ArgType) < TEAM_REDUCE_SIZE, ArgType, void>::type
            type;

    if (0 == m_exec) return type(0);

    volatile type* const work_value = ((type*)m_exec->scratch_memory());

    *work_value = value;

    memory_fence();

    if (team_fan_in()) {
      // The last thread to synchronize returns true, all other threads wait for
      // team_fan_out() m_team_base[0]                 == highest ranking team
      // member m_team_base[ m_team_size - 1 ] == lowest ranking team member
      //
      // 1) copy from lower to higher rank, initialize lowest rank to zero
      // 2) prefix sum from lowest to highest rank, skipping lowest rank

      type accum = 0;

      if (global_accum) {
        for (int i = m_team_size; i--;) {
          type& val = *((type*)m_team_base[i]->scratch_memory());
          accum += val;
        }
        accum = atomic_fetch_add(global_accum, accum);
      }

      for (int i = m_team_size; i--;) {
        type& val = *((type*)m_team_base[i]->scratch_memory());
        const type offset = accum;
        accum += val;
        val = offset;
      }

      memory_fence();
    }

    team_fan_out();

    return *work_value;
  }
#endif

  /** \brief  Intra-team exclusive prefix sum with team_rank() ordering.
   *
   *  The highest rank thread can compute the reduction total as
   *    reduction_total = dev.team_scan( value ) + value ;
   */
  template <typename ArgType>
  KOKKOS_INLINE_FUNCTION ArgType team_scan(const ArgType& value) const {
    return this->template team_scan<ArgType>(value, 0);
  }

  //----------------------------------------
  // Private for the driver

  template <class... Properties>
  ThreadsExecTeamMember(
      Impl::ThreadsExec* exec,
      const TeamPolicyInternal<Kokkos::Threads, Properties...>& team,
      const int shared_size)
      : m_exec(exec),
        m_team_base(0),
        m_team_shared(0, 0),
        m_team_shared_size(shared_size),
        m_team_size(team.team_size()),
        m_team_rank(0),
        m_team_rank_rev(0),
        m_league_size(0),
        m_league_end(0),
        m_league_rank(0),
        m_chunk_size(team.chunk_size()),
        m_league_chunk_end(0),
        m_team_alloc(team.team_alloc()) {
    if (team.league_size()) {
      // Execution is using device-team interface:

      const int pool_rank_rev = m_exec->pool_size() - (m_exec->pool_rank() + 1);
      const int team_rank_rev = pool_rank_rev % team.team_alloc();
      const size_t pool_league_size = m_exec->pool_size() / team.team_alloc();
      const size_t pool_league_rank_rev = pool_rank_rev / team.team_alloc();
      if (pool_league_rank_rev >= pool_league_size) {
        m_invalid_thread = 1;
        return;
      }
      const size_t pool_league_rank =
          pool_league_size - (pool_league_rank_rev + 1);

      const int pool_num_teams = m_exec->pool_size() / team.team_alloc();
      const int chunk_size =
          team.chunk_size() > 0 ? team.chunk_size() : team.team_iter();
      const int chunks_per_team =
          (team.league_size() + chunk_size * pool_num_teams - 1) /
          (chunk_size * pool_num_teams);
      int league_iter_end = team.league_size() -
                            pool_league_rank_rev * chunks_per_team * chunk_size;
      int league_iter_begin = league_iter_end - chunks_per_team * chunk_size;
      if (league_iter_begin < 0) league_iter_begin = 0;
      if (league_iter_end > team.league_size())
        league_iter_end = team.league_size();

      if ((team.team_alloc() > m_team_size)
              ? (team_rank_rev >= m_team_size)
              : (m_exec->pool_size() - pool_num_teams * m_team_size >
                 m_exec->pool_rank()))
        m_invalid_thread = 1;
      else
        m_invalid_thread = 0;

      // May be using fewer threads per team than a multiple of threads per
      // core, some threads will idle.

      if (team_rank_rev < team.team_size() && !m_invalid_thread) {
        m_team_base =
            m_exec->pool_base() + team.team_alloc() * pool_league_rank_rev;
        m_team_size     = team.team_size();
        m_team_rank     = team.team_size() - (team_rank_rev + 1);
        m_team_rank_rev = team_rank_rev;
        m_league_size   = team.league_size();

        m_league_rank =
            (team.league_size() * pool_league_rank) / pool_league_size;
        m_league_end =
            (team.league_size() * (pool_league_rank + 1)) / pool_league_size;

        set_team_shared();
      }

      if ((m_team_rank_rev == 0) && (m_invalid_thread == 0)) {
        m_exec->set_work_range(m_league_rank, m_league_end, m_chunk_size);
        m_exec->reset_steal_target(m_team_size);
      }
      if (std::is_same<typename TeamPolicyInternal<
                           Kokkos::Threads, Properties...>::schedule_type::type,
                       Kokkos::Dynamic>::value) {
        m_exec->barrier();
      }
    } else {
      m_invalid_thread = 1;
    }
  }

  ThreadsExecTeamMember()
      : m_exec(0),
        m_team_base(0),
        m_team_shared(0, 0),
        m_team_shared_size(0),
        m_team_size(1),
        m_team_rank(0),
        m_team_rank_rev(0),
        m_league_size(1),
        m_league_end(0),
        m_league_rank(0),
        m_chunk_size(0),
        m_league_chunk_end(0),
        m_invalid_thread(0),
        m_team_alloc(0) {}

  inline ThreadsExec& threads_exec_team_base() const {
    return m_team_base ? **m_team_base : *m_exec;
  }

  bool valid_static() const { return m_league_rank < m_league_end; }

  void next_static() {
    if (m_league_rank < m_league_end) {
      // Make sure all stores are complete before entering the barrier
      memory_fence();
      team_barrier();
      set_team_shared();
    }
    m_league_rank++;
  }

  bool valid_dynamic() {
    if (m_invalid_thread) return false;
    if ((m_league_rank < m_league_chunk_end) &&
        (m_league_rank < m_league_size)) {
      return true;
    }

    if (m_team_rank_rev == 0) {
      m_team_base[0]->get_work_index(m_team_alloc);
    }
    team_barrier();

    long work_index = m_team_base[0]->team_work_index();

    m_league_rank      = work_index * m_chunk_size;
    m_league_chunk_end = (work_index + 1) * m_chunk_size;

    if (m_league_chunk_end > m_league_size) m_league_chunk_end = m_league_size;

    if ((m_league_rank >= 0) && (m_league_rank < m_league_chunk_end))
      return true;
    return false;
  }

  void next_dynamic() {
    if (m_invalid_thread) return;

    if (m_league_rank < m_league_chunk_end) {
      // Make sure all stores are complete before entering the barrier
      memory_fence();
      team_barrier();
      set_team_shared();
    }
    m_league_rank++;
  }

  void set_league_shmem(const int arg_league_rank, const int arg_league_size,
                        const int arg_shmem_size) {
    m_league_rank      = arg_league_rank;
    m_league_size      = arg_league_size;
    m_team_shared_size = arg_shmem_size;
    set_team_shared();
  }
};

} /* namespace Impl */
} /* namespace Kokkos */

//----------------------------------------------------------------------------
//----------------------------------------------------------------------------

namespace Kokkos {
namespace Impl {
template <class... Properties>
class TeamPolicyInternal<Kokkos::Threads, Properties...>
    : public PolicyTraits<Properties...> {
 private:
  int m_league_size;
  int m_team_size;
  int m_team_alloc;
  int m_team_iter;

  size_t m_team_scratch_size[2];
  size_t m_thread_scratch_size[2];

  int m_chunk_size;

  inline void init(const int league_size_request, const int team_size_request) {
#ifdef KOKKOS_ENABLE_DEPRECATED_CODE
    const int pool_size = traits::execution_space::thread_pool_size(0);
#else
    const int pool_size = traits::execution_space::impl_thread_pool_size(0);
#endif
    const int max_host_team_size = Impl::HostThreadTeamData::max_team_members;
    const int team_max =
        pool_size < max_host_team_size ? pool_size : max_host_team_size;
#ifdef KOKKOS_ENABLE_DEPRECATED_CODE
    const int team_grain = traits::execution_space::thread_pool_size(2);
#else
    const int team_grain = traits::execution_space::impl_thread_pool_size(2);
#endif

    m_league_size = league_size_request;

#ifndef KOKKOS_ENABLE_DEPRECATED_CODE
    if (team_size_request > team_max)
      Kokkos::abort("Kokkos::abort: Requested Team Size is too large!");
#endif

    m_team_size = team_size_request < team_max ? team_size_request : team_max;

    // Round team size up to a multiple of 'team_gain'
    const int team_size_grain =
        team_grain * ((m_team_size + team_grain - 1) / team_grain);
    const int team_count = pool_size / team_size_grain;

    // Constraint : pool_size = m_team_alloc * team_count
    m_team_alloc = pool_size / team_count;

    // Maxumum number of iterations each team will take:
    m_team_iter = (m_league_size + team_count - 1) / team_count;

    set_auto_chunk_size();
  }

 public:
  //! Tag this class as a kokkos execution policy
  //! Tag this class as a kokkos execution policy
  typedef TeamPolicyInternal execution_policy;

  typedef PolicyTraits<Properties...> traits;

  const typename traits::execution_space& space() const {
    static typename traits::execution_space m_space;
    return m_space;
  }

  TeamPolicyInternal& operator=(const TeamPolicyInternal& p) {
    m_league_size            = p.m_league_size;
    m_team_size              = p.m_team_size;
    m_team_alloc             = p.m_team_alloc;
    m_team_iter              = p.m_team_iter;
    m_team_scratch_size[0]   = p.m_team_scratch_size[0];
    m_thread_scratch_size[0] = p.m_thread_scratch_size[0];
    m_team_scratch_size[1]   = p.m_team_scratch_size[1];
    m_thread_scratch_size[1] = p.m_thread_scratch_size[1];
    m_chunk_size             = p.m_chunk_size;
    return *this;
  }

  template <class ExecSpace, class... OtherProperties>
  friend class TeamPolicyInternal;

  template <class... OtherProperties>
  TeamPolicyInternal(
      const TeamPolicyInternal<Kokkos::Threads, OtherProperties...>& p) {
    m_league_size            = p.m_league_size;
    m_team_size              = p.m_team_size;
    m_team_alloc             = p.m_team_alloc;
    m_team_iter              = p.m_team_iter;
    m_team_scratch_size[0]   = p.m_team_scratch_size[0];
    m_thread_scratch_size[0] = p.m_thread_scratch_size[0];
    m_team_scratch_size[1]   = p.m_team_scratch_size[1];
    m_thread_scratch_size[1] = p.m_thread_scratch_size[1];
    m_chunk_size             = p.m_chunk_size;
  }

  //----------------------------------------

#ifdef KOKKOS_ENABLE_DEPRECATED_CODE
  template <class FunctorType>
  inline static int team_size_max(const FunctorType&) {
    int pool_size          = traits::execution_space::thread_pool_size(1);
    int max_host_team_size = Impl::HostThreadTeamData::max_team_members;
    return pool_size < max_host_team_size ? pool_size : max_host_team_size;
  }

  template <class FunctorType>
  inline static int team_size_recommended(const FunctorType&) {
    return traits::execution_space::thread_pool_size(2);
  }

  template <class FunctorType>
  inline static int team_size_recommended(const FunctorType&, const int&) {
    return traits::execution_space::thread_pool_size(2);
  }
#endif

  template <class FunctorType>
  int team_size_max(const FunctorType&, const ParallelForTag&) const {
#ifdef KOKKOS_ENABLE_DEPRECATED_CODE
    int pool_size = traits::execution_space::thread_pool_size(1);
#else
    int pool_size = traits::execution_space::impl_thread_pool_size(1);
#endif
    int max_host_team_size = Impl::HostThreadTeamData::max_team_members;
    return pool_size < max_host_team_size ? pool_size : max_host_team_size;
  }
  template <class FunctorType>
  int team_size_max(const FunctorType&, const ParallelReduceTag&) const {
#ifdef KOKKOS_ENABLE_DEPRECATED_CODE
    int pool_size = traits::execution_space::thread_pool_size(1);
#else
    int pool_size = traits::execution_space::impl_thread_pool_size(1);
#endif
    int max_host_team_size = Impl::HostThreadTeamData::max_team_members;
    return pool_size < max_host_team_size ? pool_size : max_host_team_size;
  }
  template <class FunctorType, class ReducerType>
  inline int team_size_max(const FunctorType& f, const ReducerType&,
                           const ParallelReduceTag& t) const {
    return team_size_max(f, t);
  }
  template <class FunctorType>
  int team_size_recommended(const FunctorType&, const ParallelForTag&) const {
#ifdef KOKKOS_ENABLE_DEPRECATED_CODE
    return traits::execution_space::thread_pool_size(2);
#else
    return traits::execution_space::impl_thread_pool_size(2);
#endif
  }
  template <class FunctorType>
  int team_size_recommended(const FunctorType&,
                            const ParallelReduceTag&) const {
#ifdef KOKKOS_ENABLE_DEPRECATED_CODE
    return traits::execution_space::thread_pool_size(2);
#else
    return traits::execution_space::impl_thread_pool_size(2);
#endif
  }
  template <class FunctorType, class ReducerType>
  inline int team_size_recommended(const FunctorType& f, const ReducerType&,
                                   const ParallelReduceTag& t) const {
    return team_size_recommended(f, t);
  }

  inline static int vector_length_max() {
    return 1024;
  }  // Use arbitrary large number, is meant as a vectorizable length

  inline static int scratch_size_max(int level) {
    return (level == 0 ? 1024 * 32 :  // Roughly L1 size
                20 * 1024 * 1024);    // Limit to keep compatibility with CUDA
  }

  //----------------------------------------

  inline int team_size() const { return m_team_size; }
  inline int team_alloc() const { return m_team_alloc; }
  inline int league_size() const { return m_league_size; }
  inline size_t scratch_size(const int& level, int team_size_ = -1) const {
    if (team_size_ < 0) team_size_ = m_team_size;
    return m_team_scratch_size[level] +
           team_size_ * m_thread_scratch_size[level];
  }

  inline int team_iter() const { return m_team_iter; }

  /** \brief  Specify league size, request team size */
  TeamPolicyInternal(const typename traits::execution_space&,
                     int league_size_request, int team_size_request,
                     int vector_length_request = 1)
      : m_league_size(0),
        m_team_size(0),
        m_team_alloc(0),
        m_team_scratch_size{0, 0},
        m_thread_scratch_size{0, 0},
        m_chunk_size(0) {
    init(league_size_request, team_size_request);
    (void)vector_length_request;
  }

  /** \brief  Specify league size, request team size */
  TeamPolicyInternal(const typename traits::execution_space&,
                     int league_size_request,
                     const Kokkos::AUTO_t& /* team_size_request */
                     ,
                     int /* vector_length_request */ = 1)
      : m_league_size(0),
        m_team_size(0),
        m_team_alloc(0),
        m_team_scratch_size{0, 0},
        m_thread_scratch_size{0, 0},
        m_chunk_size(0)
#ifdef KOKKOS_ENABLE_DEPRECATED_CODE
  {
    init(league_size_request, traits::execution_space::thread_pool_size(2));
  }
#else
  {
    init(league_size_request,
         traits::execution_space::impl_thread_pool_size(2));
  }
#endif

  TeamPolicyInternal(int league_size_request, int team_size_request,
                     int /* vector_length_request */ = 1)
      : m_league_size(0),
        m_team_size(0),
        m_team_alloc(0),
        m_team_scratch_size{0, 0},
        m_thread_scratch_size{0, 0},
        m_chunk_size(0) {
    init(league_size_request, team_size_request);
  }

  TeamPolicyInternal(int league_size_request,
                     const Kokkos::AUTO_t& /* team_size_request */
                     ,
                     int /* vector_length_request */ = 1)
      : m_league_size(0),
        m_team_size(0),
        m_team_alloc(0),
        m_team_scratch_size{0, 0},
        m_thread_scratch_size{0, 0},
        m_chunk_size(0)
#ifdef KOKKOS_ENABLE_DEPRECATED_CODE
  {
    init(league_size_request, traits::execution_space::thread_pool_size(2));
  }
#else
  {
    init(league_size_request,
         traits::execution_space::impl_thread_pool_size(2));
  }
#endif
  inline int chunk_size() const { return m_chunk_size; }

#ifdef KOKKOS_ENABLE_DEPRECATED_CODE
  /** \brief set chunk_size to a discrete value*/
  inline TeamPolicyInternal set_chunk_size(
      typename traits::index_type chunk_size_) const {
    TeamPolicyInternal p = *this;
    p.m_chunk_size       = chunk_size_;
    return p;
  }

  /** \brief set per team scratch size for a specific level of the scratch
   * hierarchy */
  inline TeamPolicyInternal set_scratch_size(
      const int& level, const PerTeamValue& per_team) const {
    TeamPolicyInternal p         = *this;
    p.m_team_scratch_size[level] = per_team.value;
    return p;
  }

  /** \brief set per thread scratch size for a specific level of the scratch
   * hierarchy */
  inline TeamPolicyInternal set_scratch_size(
      const int& level, const PerThreadValue& per_thread) const {
    TeamPolicyInternal p           = *this;
    p.m_thread_scratch_size[level] = per_thread.value;
    return p;
  }

  /** \brief set per thread and per team scratch size for a specific level of
   * the scratch hierarchy */
  inline TeamPolicyInternal set_scratch_size(
      const int& level, const PerTeamValue& per_team,
      const PerThreadValue& per_thread) const {
    TeamPolicyInternal p           = *this;
    p.m_team_scratch_size[level]   = per_team.value;
    p.m_thread_scratch_size[level] = per_thread.value;
    return p;
  }
#else
  /** \brief set chunk_size to a discrete value*/
  inline TeamPolicyInternal& set_chunk_size(
      typename traits::index_type chunk_size_) {
    m_chunk_size = chunk_size_;
    return *this;
  }

  /** \brief set per team scratch size for a specific level of the scratch
   * hierarchy */
  inline TeamPolicyInternal& set_scratch_size(const int& level,
                                              const PerTeamValue& per_team) {
    m_team_scratch_size[level] = per_team.value;
    return *this;
  }

  /** \brief set per thread scratch size for a specific level of the scratch
   * hierarchy */
  inline TeamPolicyInternal& set_scratch_size(
      const int& level, const PerThreadValue& per_thread) {
    m_thread_scratch_size[level] = per_thread.value;
    return *this;
  }

  /** \brief set per thread and per team scratch size for a specific level of
   * the scratch hierarchy */
  inline TeamPolicyInternal& set_scratch_size(
      const int& level, const PerTeamValue& per_team,
      const PerThreadValue& per_thread) {
    m_team_scratch_size[level] = per_team.value;
    m_thread_scratch_size[level] = per_thread.value;
    return *this;
  }
#endif

 protected:
#ifdef KOKKOS_ENABLE_DEPRECATED_CODE
  /** \brief set chunk_size to a discrete value*/
  inline TeamPolicyInternal internal_set_chunk_size(
      typename traits::index_type chunk_size_) {
    m_chunk_size = chunk_size_;
    return *this;
  }

  /** \brief set per team scratch size for a specific level of the scratch
   * hierarchy */
  inline TeamPolicyInternal internal_set_scratch_size(
      const int& level, const PerTeamValue& per_team) {
    m_team_scratch_size[level] = per_team.value;
    return *this;
  }

  /** \brief set per thread scratch size for a specific level of the scratch
   * hierarchy */
  inline TeamPolicyInternal internal_set_scratch_size(
      const int& level, const PerThreadValue& per_thread) {
    m_thread_scratch_size[level] = per_thread.value;
    return *this;
  }

  /** \brief set per thread and per team scratch size for a specific level of
   * the scratch hierarchy */
  inline TeamPolicyInternal internal_set_scratch_size(
      const int& level, const PerTeamValue& per_team,
      const PerThreadValue& per_thread) {
    m_team_scratch_size[level]   = per_team.value;
    m_thread_scratch_size[level] = per_thread.value;
    return *this;
  }
#endif

 private:
  /** \brief finalize chunk_size if it was set to AUTO*/
  inline void set_auto_chunk_size() {
    int concurrency = traits::execution_space::concurrency() / m_team_alloc;
    if (concurrency == 0) concurrency = 1;

    if (m_chunk_size > 0) {
      if (!Impl::is_integral_power_of_two(m_chunk_size))
        Kokkos::abort("TeamPolicy blocking granularity must be power of two");
    }

    int new_chunk_size = 1;
    while (new_chunk_size * 100 * concurrency < m_league_size)
      new_chunk_size *= 2;
    if (new_chunk_size < 128) {
      new_chunk_size = 1;
      while ((new_chunk_size * 40 * concurrency < m_league_size) &&
             (new_chunk_size < 128))
        new_chunk_size *= 2;
    }
    m_chunk_size = new_chunk_size;
  }

 public:
  typedef Impl::ThreadsExecTeamMember member_type;

  friend class Impl::ThreadsExecTeamMember;
};

} /*namespace Impl */
} /* namespace Kokkos */

namespace Kokkos {

template <typename iType>
KOKKOS_INLINE_FUNCTION
    Impl::TeamThreadRangeBoundariesStruct<iType, Impl::ThreadsExecTeamMember>
    TeamThreadRange(const Impl::ThreadsExecTeamMember& thread,
                    const iType& count) {
  return Impl::TeamThreadRangeBoundariesStruct<iType,
                                               Impl::ThreadsExecTeamMember>(
      thread, count);
}

template <typename iType1, typename iType2>
KOKKOS_INLINE_FUNCTION Impl::TeamThreadRangeBoundariesStruct<
    typename std::common_type<iType1, iType2>::type,
    Impl::ThreadsExecTeamMember>
TeamThreadRange(const Impl::ThreadsExecTeamMember& thread, const iType1& begin,
                const iType2& end) {
  typedef typename std::common_type<iType1, iType2>::type iType;
  return Impl::TeamThreadRangeBoundariesStruct<iType,
                                               Impl::ThreadsExecTeamMember>(
      thread, iType(begin), iType(end));
}

template <typename iType>
KOKKOS_INLINE_FUNCTION
    Impl::TeamThreadRangeBoundariesStruct<iType, Impl::ThreadsExecTeamMember>
    TeamVectorRange(const Impl::ThreadsExecTeamMember& thread,
                    const iType& count) {
  return Impl::TeamThreadRangeBoundariesStruct<iType,
                                               Impl::ThreadsExecTeamMember>(
      thread, count);
}

template <typename iType1, typename iType2>
KOKKOS_INLINE_FUNCTION Impl::TeamThreadRangeBoundariesStruct<
    typename std::common_type<iType1, iType2>::type,
    Impl::ThreadsExecTeamMember>
TeamVectorRange(const Impl::ThreadsExecTeamMember& thread, const iType1& begin,
                const iType2& end) {
  typedef typename std::common_type<iType1, iType2>::type iType;
  return Impl::TeamThreadRangeBoundariesStruct<iType,
                                               Impl::ThreadsExecTeamMember>(
      thread, iType(begin), iType(end));
}

template <typename iType>
KOKKOS_INLINE_FUNCTION
    Impl::ThreadVectorRangeBoundariesStruct<iType, Impl::ThreadsExecTeamMember>
    ThreadVectorRange(const Impl::ThreadsExecTeamMember& thread,
                      const iType& count) {
  return Impl::ThreadVectorRangeBoundariesStruct<iType,
                                                 Impl::ThreadsExecTeamMember>(
      thread, count);
}

template <typename iType>
KOKKOS_INLINE_FUNCTION
    Impl::ThreadVectorRangeBoundariesStruct<iType, Impl::ThreadsExecTeamMember>
    ThreadVectorRange(const Impl::ThreadsExecTeamMember& thread,
                      const iType& arg_begin, const iType& arg_end) {
  return Impl::ThreadVectorRangeBoundariesStruct<iType,
                                                 Impl::ThreadsExecTeamMember>(
      thread, arg_begin, arg_end);
}

KOKKOS_INLINE_FUNCTION
Impl::ThreadSingleStruct<Impl::ThreadsExecTeamMember> PerTeam(
    const Impl::ThreadsExecTeamMember& thread) {
  return Impl::ThreadSingleStruct<Impl::ThreadsExecTeamMember>(thread);
}

KOKKOS_INLINE_FUNCTION
Impl::VectorSingleStruct<Impl::ThreadsExecTeamMember> PerThread(
    const Impl::ThreadsExecTeamMember& thread) {
  return Impl::VectorSingleStruct<Impl::ThreadsExecTeamMember>(thread);
}
}  // namespace Kokkos

namespace Kokkos {

/** \brief  Inter-thread parallel_for. Executes lambda(iType i) for each
 * i=0..N-1.
 *
 * The range i=0..N-1 is mapped to all threads of the the calling thread team.
 * This functionality requires C++11 support.*/
template <typename iType, class Lambda>
KOKKOS_INLINE_FUNCTION void parallel_for(
    const Impl::TeamThreadRangeBoundariesStruct<
        iType, Impl::ThreadsExecTeamMember>& loop_boundaries,
    const Lambda& lambda) {
  for (iType i = loop_boundaries.start; i < loop_boundaries.end;
       i += loop_boundaries.increment)
    lambda(i);
}

/** \brief  Inter-thread vector parallel_reduce. Executes lambda(iType i,
 * ValueType & val) for each i=0..N-1.
 *
 * The range i=0..N-1 is mapped to all threads of the the calling thread team
 * and a summation of val is performed and put into result. This functionality
 * requires C++11 support.*/
template <typename iType, class Lambda, typename ValueType>
KOKKOS_INLINE_FUNCTION
    typename std::enable_if<!Kokkos::is_reducer<ValueType>::value>::type
    parallel_reduce(const Impl::TeamThreadRangeBoundariesStruct<
                        iType, Impl::ThreadsExecTeamMember>& loop_boundaries,
                    const Lambda& lambda, ValueType& result) {
  ValueType intermediate;
  Sum<ValueType> sum(intermediate);
  sum.init(intermediate);

  for (iType i = loop_boundaries.start; i < loop_boundaries.end;
       i += loop_boundaries.increment) {
    ValueType tmp = ValueType();
    lambda(i, tmp);
    intermediate += tmp;
  }

  loop_boundaries.thread.team_reduce(sum, intermediate);
  result = sum.reference();
}

template <typename iType, class Lambda, typename ReducerType>
KOKKOS_INLINE_FUNCTION
    typename std::enable_if<Kokkos::is_reducer<ReducerType>::value>::type
    parallel_reduce(const Impl::TeamThreadRangeBoundariesStruct<
                        iType, Impl::ThreadsExecTeamMember>& loop_boundaries,
                    const Lambda& lambda, const ReducerType& reducer) {
  typename ReducerType::value_type value;
  reducer.init(value);

  for (iType i = loop_boundaries.start; i < loop_boundaries.end;
       i += loop_boundaries.increment) {
    lambda(i, value);
  }

  loop_boundaries.thread.team_reduce(reducer, value);
}

}  // namespace Kokkos

namespace Kokkos {
/** \brief  Intra-thread vector parallel_for. Executes lambda(iType i) for each
 * i=0..N-1.
 *
 * The range i=0..N-1 is mapped to all vector lanes of the the calling thread.
 * This functionality requires C++11 support.*/
template <typename iType, class Lambda>
KOKKOS_INLINE_FUNCTION void parallel_for(
    const Impl::ThreadVectorRangeBoundariesStruct<
        iType, Impl::ThreadsExecTeamMember>& loop_boundaries,
    const Lambda& lambda) {
#ifdef KOKKOS_ENABLE_PRAGMA_IVDEP
#pragma ivdep
#endif
  for (iType i = loop_boundaries.start; i < loop_boundaries.end;
       i += loop_boundaries.increment)
    lambda(i);
}

/** \brief  Intra-thread vector parallel_reduce. Executes lambda(iType i,
 * ValueType & val) for each i=0..N-1.
 *
 * The range i=0..N-1 is mapped to all vector lanes of the the calling thread
 * and a summation of val is performed and put into result. This functionality
 * requires C++11 support.*/
template <typename iType, class Lambda, typename ValueType>
KOKKOS_INLINE_FUNCTION
    typename std::enable_if<!Kokkos::is_reducer<ValueType>::value>::type
    parallel_reduce(const Impl::ThreadVectorRangeBoundariesStruct<
                        iType, Impl::ThreadsExecTeamMember>& loop_boundaries,
                    const Lambda& lambda, ValueType& result) {
  result = ValueType();
  for (iType i = loop_boundaries.start; i < loop_boundaries.end;
       i += loop_boundaries.increment) {
    lambda(i, result);
  }
}

template <typename iType, class Lambda, typename ReducerType>
KOKKOS_INLINE_FUNCTION
    typename std::enable_if<Kokkos::is_reducer<ReducerType>::value>::type
    parallel_reduce(const Impl::ThreadVectorRangeBoundariesStruct<
                        iType, Impl::ThreadsExecTeamMember>& loop_boundaries,
                    const Lambda& lambda, const ReducerType& reducer) {
  reducer.init(reducer.reference());
  for (iType i = loop_boundaries.start; i < loop_boundaries.end;
       i += loop_boundaries.increment) {
    lambda(i, reducer.reference());
  }
}

/** \brief  Intra-thread vector parallel exclusive prefix sum. Executes
 * lambda(iType i, ValueType & val, bool final) for each i=0..N-1.
 *
 * The range i=0..N-1 is mapped to all vector lanes in the thread and a scan
 * operation is performed. Depending on the target execution space the operator
 * might be called twice: once with final=false and once with final=true. When
 * final==true val contains the prefix sum value. The contribution of this "i"
 * needs to be added to val no matter whether final==true or not. In a serial
 * execution (i.e. team_size==1) the operator is only called once with
 * final==true. Scan_val will be set to the final sum value over all vector
 * lanes. This functionality requires C++11 support.*/
template <typename iType, class FunctorType>
KOKKOS_INLINE_FUNCTION void parallel_scan(
    const Impl::ThreadVectorRangeBoundariesStruct<
        iType, Impl::ThreadsExecTeamMember>& loop_boundaries,
    const FunctorType& lambda) {
  typedef Kokkos::Impl::FunctorValueTraits<FunctorType, void> ValueTraits;
  typedef typename ValueTraits::value_type value_type;

  value_type scan_val = value_type();

#ifdef KOKKOS_ENABLE_PRAGMA_IVDEP
#pragma ivdep
#endif
  for (iType i = loop_boundaries.start; i < loop_boundaries.end;
       i += loop_boundaries.increment) {
    lambda(i, scan_val, true);
  }
}

}  // namespace Kokkos

namespace Kokkos {

template <class FunctorType>
KOKKOS_INLINE_FUNCTION void single(
    const Impl::VectorSingleStruct<
        Impl::ThreadsExecTeamMember>& /*single_struct*/,
    const FunctorType& lambda) {
  lambda();
}

template <class FunctorType>
KOKKOS_INLINE_FUNCTION void single(
    const Impl::ThreadSingleStruct<Impl::ThreadsExecTeamMember>& single_struct,
    const FunctorType& lambda) {
  if (single_struct.team_member.team_rank() == 0) lambda();
}

template <class FunctorType, class ValueType>
KOKKOS_INLINE_FUNCTION void single(
    const Impl::VectorSingleStruct<
        Impl::ThreadsExecTeamMember>& /*single_struct*/,
    const FunctorType& lambda, ValueType& val) {
  lambda(val);
}

template <class FunctorType, class ValueType>
KOKKOS_INLINE_FUNCTION void single(
    const Impl::ThreadSingleStruct<Impl::ThreadsExecTeamMember>& single_struct,
    const FunctorType& lambda, ValueType& val) {
  if (single_struct.team_member.team_rank() == 0) {
    lambda(val);
  }
  single_struct.team_member.team_broadcast(val, 0);
}
}  // namespace Kokkos

//----------------------------------------------------------------------------
//----------------------------------------------------------------------------
#endif
#endif /* #define KOKKOS_THREADSTEAM_HPP */<|MERGE_RESOLUTION|>--- conflicted
+++ resolved
@@ -180,10 +180,7 @@
 
     if (m_team_base) {
       type* const local_value = ((type*)m_team_base[0]->scratch_memory());
-<<<<<<< HEAD
       memory_fence();
-=======
->>>>>>> 7a8aab98
       team_barrier();
       if (team_rank() == thread_id) *local_value = value;
       memory_fence();
@@ -209,10 +206,7 @@
     f(value);
     if (m_team_base) {
       type* const local_value = ((type*)m_team_base[0]->scratch_memory());
-<<<<<<< HEAD
       memory_fence();
-=======
->>>>>>> 7a8aab98
       team_barrier();
       if (team_rank() == thread_id) *local_value = value;
       memory_fence();
