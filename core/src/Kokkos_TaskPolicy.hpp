/*
//@HEADER
// ************************************************************************
// 
//                        Kokkos v. 2.0
//              Copyright (2014) Sandia Corporation
// 
// Under the terms of Contract DE-AC04-94AL85000 with Sandia Corporation,
// the U.S. Government retains certain rights in this software.
// 
// Redistribution and use in source and binary forms, with or without
// modification, are permitted provided that the following conditions are
// met:
//
// 1. Redistributions of source code must retain the above copyright
// notice, this list of conditions and the following disclaimer.
//
// 2. Redistributions in binary form must reproduce the above copyright
// notice, this list of conditions and the following disclaimer in the
// documentation and/or other materials provided with the distribution.
//
// 3. Neither the name of the Corporation nor the names of the
// contributors may be used to endorse or promote products derived from
// this software without specific prior written permission.
//
// THIS SOFTWARE IS PROVIDED BY SANDIA CORPORATION "AS IS" AND ANY
// EXPRESS OR IMPLIED WARRANTIES, INCLUDING, BUT NOT LIMITED TO, THE
// IMPLIED WARRANTIES OF MERCHANTABILITY AND FITNESS FOR A PARTICULAR
// PURPOSE ARE DISCLAIMED. IN NO EVENT SHALL SANDIA CORPORATION OR THE
// CONTRIBUTORS BE LIABLE FOR ANY DIRECT, INDIRECT, INCIDENTAL, SPECIAL,
// EXEMPLARY, OR CONSEQUENTIAL DAMAGES (INCLUDING, BUT NOT LIMITED TO,
// PROCUREMENT OF SUBSTITUTE GOODS OR SERVICES; LOSS OF USE, DATA, OR
// PROFITS; OR BUSINESS INTERRUPTION) HOWEVER CAUSED AND ON ANY THEORY OF
// LIABILITY, WHETHER IN CONTRACT, STRICT LIABILITY, OR TORT (INCLUDING
// NEGLIGENCE OR OTHERWISE) ARISING IN ANY WAY OUT OF THE USE OF THIS
// SOFTWARE, EVEN IF ADVISED OF THE POSSIBILITY OF SUCH DAMAGE.
//
// Questions? Contact  H. Carter Edwards (hcedwar@sandia.gov)
// 
// ************************************************************************
//@HEADER
*/

// For backward compatibility:

<<<<<<< HEAD
//----------------------------------------------------------------------------

#include <Kokkos_Core_fwd.hpp>

// If compiling with CUDA then must be using CUDA 8 or better
// and use relocateable device code to enable the task policy.
// nvcc relocatable device code option: --relocatable-device-code=true

#if ( defined( KOKKOS_COMPILER_NVCC ) )
  #if ( 8000 <= CUDA_VERSION ) && \
      defined( KOKKOS_CUDA_USE_RELOCATABLE_DEVICE_CODE )

  #define KOKKOS_ENABLE_TASKPOLICY

  #endif
#else
  #if ( defined( KOKKOS_HAVE_CUDA ) )
    #if ( 8000 <= CUDA_VERSION ) && \
      defined( KOKKOS_CUDA_USE_RELOCATABLE_DEVICE_CODE )
      #define KOKKOS_ENABLE_TASKPOLICY
    #endif
  #else
    #define KOKKOS_ENABLE_TASKPOLICY
  #endif
#endif


#if defined( KOKKOS_ENABLE_TASKPOLICY )

//----------------------------------------------------------------------------

#include <Kokkos_MemoryPool.hpp>
#include <impl/Kokkos_Tags.hpp>
#include <impl/Kokkos_TaskQueue.hpp>

//----------------------------------------------------------------------------

namespace Kokkos {

enum TaskType { TaskTeam   = Impl::TaskBase<void,void,void>::TaskTeam
              , TaskSingle = Impl::TaskBase<void,void,void>::TaskSingle };

enum TaskPriority { TaskHighPriority    = 0
                  , TaskRegularPriority = 1
                  , TaskLowPriority     = 2 };

template< typename Space >
class TaskPolicy ;

template< typename Space >
void wait( TaskPolicy< Space > const & );

} // namespace Kokkos

//----------------------------------------------------------------------------

namespace Kokkos {
namespace Impl {

/*\brief  Implementation data for task data management, access, and execution.
 *
 *  CRTP Inheritance structure to allow static_cast from the
 *  task root type and a task's FunctorType.
 *
 *    TaskBase< Space , ResultType , FunctorType >
 *      : TaskBase< Space , ResultType , void >
 *      , FunctorType
 *      { ... };
 *
 *    TaskBase< Space , ResultType , void >
 *      : TaskBase< Space , void , void >
 *      { ... };
 */
template< typename Space , typename ResultType , typename FunctorType >
class TaskBase ;

template< typename Space >
class TaskExec ;

}} // namespace Kokkos::Impl

//----------------------------------------------------------------------------

namespace Kokkos {

/**
 *
 *  Future< space >  // value_type == void
 *  Future< value >  // space == Default
 *  Future< value , space >
 *
 */
template< typename Arg1 /* = void */ , typename Arg2 /* = void */ >
class Future {
private:

  template< typename > friend class TaskPolicy ;
  template< typename , typename > friend class Future ;
  template< typename , typename , typename > friend class Impl::TaskBase ;

  enum { Arg1_is_space  = Kokkos::Impl::is_space< Arg1 >::value };
  enum { Arg2_is_space  = Kokkos::Impl::is_space< Arg2 >::value };
  enum { Arg1_is_value  = ! Arg1_is_space &&
                          ! std::is_same< Arg1 , void >::value };
  enum { Arg2_is_value  = ! Arg2_is_space &&
                          ! std::is_same< Arg2 , void >::value };

  static_assert( ! ( Arg1_is_space && Arg2_is_space )
               , "Future cannot be given two spaces" );

  static_assert( ! ( Arg1_is_value && Arg2_is_value )
               , "Future cannot be given two value types" );

  using ValueType =
    typename std::conditional< Arg1_is_value , Arg1 ,
    typename std::conditional< Arg2_is_value , Arg2 , void
    >::type >::type ;

  using Space =
    typename std::conditional< Arg1_is_space , Arg1 ,
    typename std::conditional< Arg2_is_space , Arg2 , void
    >::type >::type ;

  using task_base  = Impl::TaskBase< Space , ValueType , void > ;
  using queue_type = Impl::TaskQueue< Space > ;

  task_base * m_task ;

  KOKKOS_INLINE_FUNCTION explicit
  Future( task_base * task ) : m_task(0)
    { if ( task ) queue_type::assign( & m_task , task ); }

  //----------------------------------------

public:

  using execution_space = typename Space::execution_space ;
  using value_type      = ValueType ;

  //----------------------------------------

  KOKKOS_INLINE_FUNCTION
  bool is_null() const { return 0 == m_task ; }

  KOKKOS_INLINE_FUNCTION
  int reference_count() const
    { return 0 != m_task ? m_task->reference_count() : 0 ; }

  //----------------------------------------

  KOKKOS_INLINE_FUNCTION
  ~Future() { if ( m_task ) queue_type::assign( & m_task , (task_base*)0 ); }

  //----------------------------------------

  KOKKOS_INLINE_FUNCTION
  constexpr Future() noexcept : m_task(0) {}

  KOKKOS_INLINE_FUNCTION
  Future( Future && rhs )
    : m_task( rhs.m_task ) { rhs.m_task = 0 ; }

  KOKKOS_INLINE_FUNCTION
  Future( const Future & rhs )
    : m_task(0)
    { if ( rhs.m_task ) queue_type::assign( & m_task , rhs.m_task ); }

  KOKKOS_INLINE_FUNCTION
  Future & operator = ( Future && rhs )
    {
      if ( m_task ) queue_type::assign( & m_task , (task_base*)0 );
      m_task = rhs.m_task ;
      rhs.m_task = 0 ;
      return *this ;
    }

  KOKKOS_INLINE_FUNCTION
  Future & operator = ( const Future & rhs )
    {
      if ( m_task || rhs.m_task ) queue_type::assign( & m_task , rhs.m_task );
      return *this ;
    }

  //----------------------------------------

  template< class A1 , class A2 >
  KOKKOS_INLINE_FUNCTION
  Future( Future<A1,A2> && rhs )
    : m_task( rhs.m_task )
    {
      static_assert
        ( std::is_same< Space , void >::value ||
          std::is_same< Space , typename Future<A1,A2>::Space >::value
        , "Assigned Futures must have the same space" );

      static_assert
        ( std::is_same< value_type , void >::value ||
          std::is_same< value_type , typename Future<A1,A2>::value_type >::value
        , "Assigned Futures must have the same value_type" );

      rhs.m_task = 0 ;
    }

  template< class A1 , class A2 >
  KOKKOS_INLINE_FUNCTION
  Future( const Future<A1,A2> & rhs )
    : m_task(0)
    {
      static_assert
        ( std::is_same< Space , void >::value ||
          std::is_same< Space , typename Future<A1,A2>::Space >::value
        , "Assigned Futures must have the same space" );

      static_assert
        ( std::is_same< value_type , void >::value ||
          std::is_same< value_type , typename Future<A1,A2>::value_type >::value
        , "Assigned Futures must have the same value_type" );

      if ( rhs.m_task ) queue_type::assign( & m_task , rhs.m_task );
    }

  template< class A1 , class A2 >
  KOKKOS_INLINE_FUNCTION
  Future & operator = ( const Future<A1,A2> & rhs )
    {
      static_assert
        ( std::is_same< Space , void >::value ||
          std::is_same< Space , typename Future<A1,A2>::Space >::value
        , "Assigned Futures must have the same space" );

      static_assert
        ( std::is_same< value_type , void >::value ||
          std::is_same< value_type , typename Future<A1,A2>::value_type >::value
        , "Assigned Futures must have the same value_type" );

      if ( m_task || rhs.m_task ) queue_type::assign( & m_task , rhs.m_task );
      return *this ;
    }

  template< class A1 , class A2 >
  KOKKOS_INLINE_FUNCTION
  Future & operator = ( Future<A1,A2> && rhs )
    {
      static_assert
        ( std::is_same< Space , void >::value ||
          std::is_same< Space , typename Future<A1,A2>::Space >::value
        , "Assigned Futures must have the same space" );

      static_assert
        ( std::is_same< value_type , void >::value ||
          std::is_same< value_type , typename Future<A1,A2>::value_type >::value
        , "Assigned Futures must have the same value_type" );

      if ( m_task ) queue_type::assign( & m_task , (task_base*) 0 );
      m_task = rhs.m_task ;
      rhs.m_task = 0 ;
      return *this ;
    }

  //----------------------------------------

  KOKKOS_INLINE_FUNCTION
  typename task_base::get_return_type
  get() const
    {
      if ( 0 == m_task ) {
        Kokkos::abort( "Kokkos:::Future::get ERROR: is_null()");
      }
      return m_task->get();
    }
};

} // namespace Kokkos

//----------------------------------------------------------------------------
//----------------------------------------------------------------------------

namespace Kokkos {

template< typename ExecSpace >
class TaskPolicy
{
private:

  using track_type = Kokkos::Impl::SharedAllocationTracker ;
  using queue_type = Kokkos::Impl::TaskQueue< ExecSpace > ;
  using task_base  = Impl::TaskBase< ExecSpace , void , void > ;

  track_type   m_track ;
  queue_type * m_queue ;

  //----------------------------------------
  // Process optional arguments to spawn and respawn functions

  KOKKOS_INLINE_FUNCTION static
  void assign( task_base * const ) {}

  // TaskTeam or TaskSingle
  template< typename ... Options >
  KOKKOS_INLINE_FUNCTION static
  void assign( task_base * const task
             , TaskType const & arg
             , Options const & ... opts )
    {
      task->m_task_type = arg ;
      assign( task , opts ... );
    }

  // TaskHighPriority or TaskRegularPriority or TaskLowPriority
  template< typename ... Options >
  KOKKOS_INLINE_FUNCTION static
  void assign( task_base * const task
             , TaskPriority const & arg
             , Options const & ... opts )
    {
      task->m_priority = arg ;
      assign( task , opts ... );
    }

  // Future for a dependence
  template< typename A1 , typename A2 , typename ... Options >
  KOKKOS_INLINE_FUNCTION static
  void assign( task_base * const task
             , Future< A1 , A2 > const & arg 
             , Options const & ... opts )
    {
      // Assign dependence to task->m_next
      // which will be processed within subsequent call to schedule.
      // Error if the dependence is reset.

      if ( 0 != Kokkos::atomic_exchange(& task->m_next, arg.m_task) ) {
        Kokkos::abort("TaskPolicy ERROR: resetting task dependence");
      }

      if ( 0 != arg.m_task ) {
        // The future may be destroyed upon returning from this call
        // so increment reference count to track this assignment.
        Kokkos::atomic_fetch_add( &(arg.m_task->m_ref_count) , 1 );
      }

      assign( task , opts ... );
    }

  //----------------------------------------

public:

  using execution_policy = TaskPolicy ;
  using execution_space  = ExecSpace ;
  using memory_space     = typename queue_type::memory_space ;
  using member_type      = Kokkos::Impl::TaskExec< ExecSpace > ;

  KOKKOS_INLINE_FUNCTION
  TaskPolicy() : m_track(), m_queue(0) {}

  KOKKOS_INLINE_FUNCTION
  TaskPolicy( TaskPolicy && rhs ) = default ;

  KOKKOS_INLINE_FUNCTION
  TaskPolicy( TaskPolicy const & rhs ) = default ;

  KOKKOS_INLINE_FUNCTION
  TaskPolicy & operator = ( TaskPolicy && rhs ) = default ;

  KOKKOS_INLINE_FUNCTION
  TaskPolicy & operator = ( TaskPolicy const & rhs ) = default ;

  TaskPolicy( memory_space const & arg_memory_space
            , unsigned const arg_memory_pool_capacity
            , unsigned const arg_memory_pool_log2_superblock = 12 )
    : m_track()
    , m_queue(0)
    {
      typedef Kokkos::Impl::SharedAllocationRecord
        < memory_space , typename queue_type::Destroy >
          record_type ;

      record_type * record =
        record_type::allocate( arg_memory_space
                             , "TaskQueue"
                             , sizeof(queue_type)
                             );

      m_queue = new( record->data() )
        queue_type( arg_memory_space
                  , arg_memory_pool_capacity
                  , arg_memory_pool_log2_superblock );

      record->m_destroy.m_queue = m_queue ;

      m_track.assign_allocated_record_to_uninitialized( record );
    }

  //----------------------------------------
  /**\brief  Allocation size for a spawned task */
  template< typename FunctorType >
  KOKKOS_FUNCTION
  size_t spawn_allocation_size() const
    {
      using task_type  = Impl::TaskBase< execution_space
                                       , typename FunctorType::value_type
                                       , FunctorType > ;

      return m_queue->allocate_block_size( sizeof(task_type) );
    }

  /**\brief  Allocation size for a when_all aggregate */
  KOKKOS_FUNCTION
  size_t when_all_allocation_size( int narg ) const
    {
      using task_base  = Kokkos::Impl::TaskBase< ExecSpace , void , void > ;

      return m_queue->allocate_block_size( sizeof(task_base) + narg * sizeof(task_base*) );
    }

  //----------------------------------------

  /**\brief  A task spawns a task with options
   *
   *  1) High, Normal, or Low priority
   *  2) With or without dependence
   *  3) Team or Serial
   */
  template< typename FunctorType , typename ... Options >
  KOKKOS_FUNCTION
  Future< typename FunctorType::value_type , ExecSpace >
  task_spawn( FunctorType const & arg_functor 
            , Options const & ... arg_options
            ) const
    {
      using value_type  = typename FunctorType::value_type ;
      using future_type = Future< value_type , execution_space > ;
      using task_type   = Impl::TaskBase< execution_space
                                        , value_type
                                        , FunctorType > ;

      //----------------------------------------
      // Give single-thread back-ends an opportunity to clear
      // queue of ready tasks before allocating a new task

      m_queue->iff_single_thread_recursive_execute();

      //----------------------------------------

      future_type f ;

      // Allocate task from memory pool
      f.m_task =
        reinterpret_cast< task_type * >(m_queue->allocate(sizeof(task_type)));

      if ( f.m_task ) {

        // Placement new construction
        new ( f.m_task ) task_type( arg_functor );

        // Reference count starts at two
        // +1 for matching decrement when task is complete
        // +1 for future
        f.m_task->m_queue      = m_queue ;
        f.m_task->m_ref_count  = 2 ;
        f.m_task->m_alloc_size = sizeof(task_type);

        assign( f.m_task , arg_options... );

        // Spawning from within the execution space so the
        // apply function pointer is guaranteed to be valid
        f.m_task->m_apply = task_type::apply ;

        m_queue->schedule( f.m_task );
        // this task may be updated or executed at any moment
      }

      return f ;
    }

  /**\brief  The host process spawns a task with options
   *
   *  1) High, Normal, or Low priority
   *  2) With or without dependence
   *  3) Team or Serial
   */
  template< typename FunctorType , typename ... Options >
  inline
  Future< typename FunctorType::value_type , ExecSpace >
  host_spawn( FunctorType const & arg_functor 
            , Options const & ... arg_options
            ) const
    {
      using value_type  = typename FunctorType::value_type ;
      using future_type = Future< value_type , execution_space > ;
      using task_type   = Impl::TaskBase< execution_space
                                        , value_type
                                        , FunctorType > ;

      future_type f ;

      // Allocate task from memory pool
      f.m_task = 
        reinterpret_cast<task_type*>( m_queue->allocate(sizeof(task_type)) );

      if ( f.m_task ) {

        // Placement new construction
        new( f.m_task ) task_type( arg_functor );

        // Reference count starts at two:
        // +1 to match decrement when task completes
        // +1 for the future
        f.m_task->m_queue      = m_queue ;
        f.m_task->m_ref_count  = 2 ;
        f.m_task->m_alloc_size = sizeof(task_type);

        assign( f.m_task , arg_options... );

        // Potentially spawning outside execution space so the
        // apply function pointer must be obtained from execution space.
        // Required for Cuda execution space function pointer.
        queue_type::specialization::template
          proc_set_apply< FunctorType >( & f.m_task->m_apply );

        m_queue->schedule( f.m_task );
      }
      return f ;
    }

  /**\brief  Return a future that is complete
   *         when all input futures are complete.
   */
  template< typename A1 , typename A2 >
  KOKKOS_FUNCTION
  Future< ExecSpace >
  when_all( int narg , Future< A1 , A2 > const * const arg ) const
    {
      static_assert
        ( std::is_same< execution_space
                      , typename Future< A1 , A2 >::execution_space
                      >::value
        , "Future must have same execution space" );

      using future_type = Future< ExecSpace > ;
      using task_base   = Kokkos::Impl::TaskBase< ExecSpace , void , void > ;

      future_type f ;

      size_t const size  = sizeof(task_base) + narg * sizeof(task_base*);

      f.m_task =
        reinterpret_cast< task_base * >( m_queue->allocate( size ) );

      if ( f.m_task ) {

        new( f.m_task ) task_base();

        // Reference count starts at two:
        // +1 to match decrement when task completes
        // +1 for the future
        f.m_task->m_queue      = m_queue ;
        f.m_task->m_ref_count  = 2 ;
        f.m_task->m_alloc_size = size ;
        f.m_task->m_dep_count  = narg ;
        f.m_task->m_task_type  = task_base::Aggregate ;

        task_base ** const dep = f.m_task->aggregate_dependences();

        // Assign dependences to increment their reference count
        // The futures may be destroyed upon returning from this call
        // so increment reference count to track this assignment.

        for ( int i = 0 ; i < narg ; ++i ) {
          task_base * const t = dep[i] = arg[i].m_task ;
          if ( 0 != t ) {
            Kokkos::atomic_fetch_add( &(t->m_ref_count) , 1 );
          }
        }

        m_queue->schedule( f.m_task );
        // this when_all may be processed at any moment
      }

      return f ;
    }

  /**\brief  An executing task respawns itself with options
   *
   *  1) High, Normal, or Low priority
   *  2) With or without dependence
   */
  template< class FunctorType , typename ... Options >
  KOKKOS_FUNCTION
  void respawn( FunctorType * task_self
              , Options const & ... arg_options ) const
    {
      using value_type  = typename FunctorType::value_type ;
      using task_type   = Impl::TaskBase< execution_space
                                        , value_type
                                        , FunctorType > ;

      task_base * const zero = (task_base *) 0 ;
      task_base * const lock = (task_base *) task_base::LockTag ;
      task_type * const task = static_cast< task_type * >( task_self );

      // Precondition:
      //   task is in Executing state
      //   therefore  m_next == LockTag
      //
      // Change to m_next == 0 for no dependence

      if ( lock != Kokkos::atomic_exchange( & task->m_next, zero ) ) {
        Kokkos::abort("TaskPolicy::respawn ERROR: already respawned");
      }

      assign( task , arg_options... );

      // Postcondition:
      //   task is in Executing-Respawn state
      //   therefore  m_next == dependece or 0
    }

  //----------------------------------------

  template< typename S >
  friend
  void Kokkos::wait( Kokkos::TaskPolicy< S > const & );

  //----------------------------------------

  inline
  int allocation_capacity() const noexcept
    { return m_queue->m_memory.get_mem_size(); }

  KOKKOS_INLINE_FUNCTION
  int allocated_task_count() const noexcept
    { return m_queue->m_count_alloc ; }

  KOKKOS_INLINE_FUNCTION
  int allocated_task_count_max() const noexcept
    { return m_queue->m_max_alloc ; }

  KOKKOS_INLINE_FUNCTION
  long allocated_task_count_accum() const noexcept
    { return m_queue->m_accum_alloc ; }

};

template< typename ExecSpace >
inline
void wait( TaskPolicy< ExecSpace > const & policy )
{ policy.m_queue->execute(); }

} // namespace Kokkos

//----------------------------------------------------------------------------
//----------------------------------------------------------------------------

#endif /* #if defined( KOKKOS_ENABLE_TASKPOLICY ) */
#endif /* #ifndef KOKKOS_TASKPOLICY_HPP */
=======
#include <Kokkos_TaskScheduler.hpp>
>>>>>>> 91cfb3da
<|MERGE_RESOLUTION|>--- conflicted
+++ resolved
@@ -43,663 +43,4 @@
 
 // For backward compatibility:
 
-<<<<<<< HEAD
-//----------------------------------------------------------------------------
-
-#include <Kokkos_Core_fwd.hpp>
-
-// If compiling with CUDA then must be using CUDA 8 or better
-// and use relocateable device code to enable the task policy.
-// nvcc relocatable device code option: --relocatable-device-code=true
-
-#if ( defined( KOKKOS_COMPILER_NVCC ) )
-  #if ( 8000 <= CUDA_VERSION ) && \
-      defined( KOKKOS_CUDA_USE_RELOCATABLE_DEVICE_CODE )
-
-  #define KOKKOS_ENABLE_TASKPOLICY
-
-  #endif
-#else
-  #if ( defined( KOKKOS_HAVE_CUDA ) )
-    #if ( 8000 <= CUDA_VERSION ) && \
-      defined( KOKKOS_CUDA_USE_RELOCATABLE_DEVICE_CODE )
-      #define KOKKOS_ENABLE_TASKPOLICY
-    #endif
-  #else
-    #define KOKKOS_ENABLE_TASKPOLICY
-  #endif
-#endif
-
-
-#if defined( KOKKOS_ENABLE_TASKPOLICY )
-
-//----------------------------------------------------------------------------
-
-#include <Kokkos_MemoryPool.hpp>
-#include <impl/Kokkos_Tags.hpp>
-#include <impl/Kokkos_TaskQueue.hpp>
-
-//----------------------------------------------------------------------------
-
-namespace Kokkos {
-
-enum TaskType { TaskTeam   = Impl::TaskBase<void,void,void>::TaskTeam
-              , TaskSingle = Impl::TaskBase<void,void,void>::TaskSingle };
-
-enum TaskPriority { TaskHighPriority    = 0
-                  , TaskRegularPriority = 1
-                  , TaskLowPriority     = 2 };
-
-template< typename Space >
-class TaskPolicy ;
-
-template< typename Space >
-void wait( TaskPolicy< Space > const & );
-
-} // namespace Kokkos
-
-//----------------------------------------------------------------------------
-
-namespace Kokkos {
-namespace Impl {
-
-/*\brief  Implementation data for task data management, access, and execution.
- *
- *  CRTP Inheritance structure to allow static_cast from the
- *  task root type and a task's FunctorType.
- *
- *    TaskBase< Space , ResultType , FunctorType >
- *      : TaskBase< Space , ResultType , void >
- *      , FunctorType
- *      { ... };
- *
- *    TaskBase< Space , ResultType , void >
- *      : TaskBase< Space , void , void >
- *      { ... };
- */
-template< typename Space , typename ResultType , typename FunctorType >
-class TaskBase ;
-
-template< typename Space >
-class TaskExec ;
-
-}} // namespace Kokkos::Impl
-
-//----------------------------------------------------------------------------
-
-namespace Kokkos {
-
-/**
- *
- *  Future< space >  // value_type == void
- *  Future< value >  // space == Default
- *  Future< value , space >
- *
- */
-template< typename Arg1 /* = void */ , typename Arg2 /* = void */ >
-class Future {
-private:
-
-  template< typename > friend class TaskPolicy ;
-  template< typename , typename > friend class Future ;
-  template< typename , typename , typename > friend class Impl::TaskBase ;
-
-  enum { Arg1_is_space  = Kokkos::Impl::is_space< Arg1 >::value };
-  enum { Arg2_is_space  = Kokkos::Impl::is_space< Arg2 >::value };
-  enum { Arg1_is_value  = ! Arg1_is_space &&
-                          ! std::is_same< Arg1 , void >::value };
-  enum { Arg2_is_value  = ! Arg2_is_space &&
-                          ! std::is_same< Arg2 , void >::value };
-
-  static_assert( ! ( Arg1_is_space && Arg2_is_space )
-               , "Future cannot be given two spaces" );
-
-  static_assert( ! ( Arg1_is_value && Arg2_is_value )
-               , "Future cannot be given two value types" );
-
-  using ValueType =
-    typename std::conditional< Arg1_is_value , Arg1 ,
-    typename std::conditional< Arg2_is_value , Arg2 , void
-    >::type >::type ;
-
-  using Space =
-    typename std::conditional< Arg1_is_space , Arg1 ,
-    typename std::conditional< Arg2_is_space , Arg2 , void
-    >::type >::type ;
-
-  using task_base  = Impl::TaskBase< Space , ValueType , void > ;
-  using queue_type = Impl::TaskQueue< Space > ;
-
-  task_base * m_task ;
-
-  KOKKOS_INLINE_FUNCTION explicit
-  Future( task_base * task ) : m_task(0)
-    { if ( task ) queue_type::assign( & m_task , task ); }
-
-  //----------------------------------------
-
-public:
-
-  using execution_space = typename Space::execution_space ;
-  using value_type      = ValueType ;
-
-  //----------------------------------------
-
-  KOKKOS_INLINE_FUNCTION
-  bool is_null() const { return 0 == m_task ; }
-
-  KOKKOS_INLINE_FUNCTION
-  int reference_count() const
-    { return 0 != m_task ? m_task->reference_count() : 0 ; }
-
-  //----------------------------------------
-
-  KOKKOS_INLINE_FUNCTION
-  ~Future() { if ( m_task ) queue_type::assign( & m_task , (task_base*)0 ); }
-
-  //----------------------------------------
-
-  KOKKOS_INLINE_FUNCTION
-  constexpr Future() noexcept : m_task(0) {}
-
-  KOKKOS_INLINE_FUNCTION
-  Future( Future && rhs )
-    : m_task( rhs.m_task ) { rhs.m_task = 0 ; }
-
-  KOKKOS_INLINE_FUNCTION
-  Future( const Future & rhs )
-    : m_task(0)
-    { if ( rhs.m_task ) queue_type::assign( & m_task , rhs.m_task ); }
-
-  KOKKOS_INLINE_FUNCTION
-  Future & operator = ( Future && rhs )
-    {
-      if ( m_task ) queue_type::assign( & m_task , (task_base*)0 );
-      m_task = rhs.m_task ;
-      rhs.m_task = 0 ;
-      return *this ;
-    }
-
-  KOKKOS_INLINE_FUNCTION
-  Future & operator = ( const Future & rhs )
-    {
-      if ( m_task || rhs.m_task ) queue_type::assign( & m_task , rhs.m_task );
-      return *this ;
-    }
-
-  //----------------------------------------
-
-  template< class A1 , class A2 >
-  KOKKOS_INLINE_FUNCTION
-  Future( Future<A1,A2> && rhs )
-    : m_task( rhs.m_task )
-    {
-      static_assert
-        ( std::is_same< Space , void >::value ||
-          std::is_same< Space , typename Future<A1,A2>::Space >::value
-        , "Assigned Futures must have the same space" );
-
-      static_assert
-        ( std::is_same< value_type , void >::value ||
-          std::is_same< value_type , typename Future<A1,A2>::value_type >::value
-        , "Assigned Futures must have the same value_type" );
-
-      rhs.m_task = 0 ;
-    }
-
-  template< class A1 , class A2 >
-  KOKKOS_INLINE_FUNCTION
-  Future( const Future<A1,A2> & rhs )
-    : m_task(0)
-    {
-      static_assert
-        ( std::is_same< Space , void >::value ||
-          std::is_same< Space , typename Future<A1,A2>::Space >::value
-        , "Assigned Futures must have the same space" );
-
-      static_assert
-        ( std::is_same< value_type , void >::value ||
-          std::is_same< value_type , typename Future<A1,A2>::value_type >::value
-        , "Assigned Futures must have the same value_type" );
-
-      if ( rhs.m_task ) queue_type::assign( & m_task , rhs.m_task );
-    }
-
-  template< class A1 , class A2 >
-  KOKKOS_INLINE_FUNCTION
-  Future & operator = ( const Future<A1,A2> & rhs )
-    {
-      static_assert
-        ( std::is_same< Space , void >::value ||
-          std::is_same< Space , typename Future<A1,A2>::Space >::value
-        , "Assigned Futures must have the same space" );
-
-      static_assert
-        ( std::is_same< value_type , void >::value ||
-          std::is_same< value_type , typename Future<A1,A2>::value_type >::value
-        , "Assigned Futures must have the same value_type" );
-
-      if ( m_task || rhs.m_task ) queue_type::assign( & m_task , rhs.m_task );
-      return *this ;
-    }
-
-  template< class A1 , class A2 >
-  KOKKOS_INLINE_FUNCTION
-  Future & operator = ( Future<A1,A2> && rhs )
-    {
-      static_assert
-        ( std::is_same< Space , void >::value ||
-          std::is_same< Space , typename Future<A1,A2>::Space >::value
-        , "Assigned Futures must have the same space" );
-
-      static_assert
-        ( std::is_same< value_type , void >::value ||
-          std::is_same< value_type , typename Future<A1,A2>::value_type >::value
-        , "Assigned Futures must have the same value_type" );
-
-      if ( m_task ) queue_type::assign( & m_task , (task_base*) 0 );
-      m_task = rhs.m_task ;
-      rhs.m_task = 0 ;
-      return *this ;
-    }
-
-  //----------------------------------------
-
-  KOKKOS_INLINE_FUNCTION
-  typename task_base::get_return_type
-  get() const
-    {
-      if ( 0 == m_task ) {
-        Kokkos::abort( "Kokkos:::Future::get ERROR: is_null()");
-      }
-      return m_task->get();
-    }
-};
-
-} // namespace Kokkos
-
-//----------------------------------------------------------------------------
-//----------------------------------------------------------------------------
-
-namespace Kokkos {
-
-template< typename ExecSpace >
-class TaskPolicy
-{
-private:
-
-  using track_type = Kokkos::Impl::SharedAllocationTracker ;
-  using queue_type = Kokkos::Impl::TaskQueue< ExecSpace > ;
-  using task_base  = Impl::TaskBase< ExecSpace , void , void > ;
-
-  track_type   m_track ;
-  queue_type * m_queue ;
-
-  //----------------------------------------
-  // Process optional arguments to spawn and respawn functions
-
-  KOKKOS_INLINE_FUNCTION static
-  void assign( task_base * const ) {}
-
-  // TaskTeam or TaskSingle
-  template< typename ... Options >
-  KOKKOS_INLINE_FUNCTION static
-  void assign( task_base * const task
-             , TaskType const & arg
-             , Options const & ... opts )
-    {
-      task->m_task_type = arg ;
-      assign( task , opts ... );
-    }
-
-  // TaskHighPriority or TaskRegularPriority or TaskLowPriority
-  template< typename ... Options >
-  KOKKOS_INLINE_FUNCTION static
-  void assign( task_base * const task
-             , TaskPriority const & arg
-             , Options const & ... opts )
-    {
-      task->m_priority = arg ;
-      assign( task , opts ... );
-    }
-
-  // Future for a dependence
-  template< typename A1 , typename A2 , typename ... Options >
-  KOKKOS_INLINE_FUNCTION static
-  void assign( task_base * const task
-             , Future< A1 , A2 > const & arg 
-             , Options const & ... opts )
-    {
-      // Assign dependence to task->m_next
-      // which will be processed within subsequent call to schedule.
-      // Error if the dependence is reset.
-
-      if ( 0 != Kokkos::atomic_exchange(& task->m_next, arg.m_task) ) {
-        Kokkos::abort("TaskPolicy ERROR: resetting task dependence");
-      }
-
-      if ( 0 != arg.m_task ) {
-        // The future may be destroyed upon returning from this call
-        // so increment reference count to track this assignment.
-        Kokkos::atomic_fetch_add( &(arg.m_task->m_ref_count) , 1 );
-      }
-
-      assign( task , opts ... );
-    }
-
-  //----------------------------------------
-
-public:
-
-  using execution_policy = TaskPolicy ;
-  using execution_space  = ExecSpace ;
-  using memory_space     = typename queue_type::memory_space ;
-  using member_type      = Kokkos::Impl::TaskExec< ExecSpace > ;
-
-  KOKKOS_INLINE_FUNCTION
-  TaskPolicy() : m_track(), m_queue(0) {}
-
-  KOKKOS_INLINE_FUNCTION
-  TaskPolicy( TaskPolicy && rhs ) = default ;
-
-  KOKKOS_INLINE_FUNCTION
-  TaskPolicy( TaskPolicy const & rhs ) = default ;
-
-  KOKKOS_INLINE_FUNCTION
-  TaskPolicy & operator = ( TaskPolicy && rhs ) = default ;
-
-  KOKKOS_INLINE_FUNCTION
-  TaskPolicy & operator = ( TaskPolicy const & rhs ) = default ;
-
-  TaskPolicy( memory_space const & arg_memory_space
-            , unsigned const arg_memory_pool_capacity
-            , unsigned const arg_memory_pool_log2_superblock = 12 )
-    : m_track()
-    , m_queue(0)
-    {
-      typedef Kokkos::Impl::SharedAllocationRecord
-        < memory_space , typename queue_type::Destroy >
-          record_type ;
-
-      record_type * record =
-        record_type::allocate( arg_memory_space
-                             , "TaskQueue"
-                             , sizeof(queue_type)
-                             );
-
-      m_queue = new( record->data() )
-        queue_type( arg_memory_space
-                  , arg_memory_pool_capacity
-                  , arg_memory_pool_log2_superblock );
-
-      record->m_destroy.m_queue = m_queue ;
-
-      m_track.assign_allocated_record_to_uninitialized( record );
-    }
-
-  //----------------------------------------
-  /**\brief  Allocation size for a spawned task */
-  template< typename FunctorType >
-  KOKKOS_FUNCTION
-  size_t spawn_allocation_size() const
-    {
-      using task_type  = Impl::TaskBase< execution_space
-                                       , typename FunctorType::value_type
-                                       , FunctorType > ;
-
-      return m_queue->allocate_block_size( sizeof(task_type) );
-    }
-
-  /**\brief  Allocation size for a when_all aggregate */
-  KOKKOS_FUNCTION
-  size_t when_all_allocation_size( int narg ) const
-    {
-      using task_base  = Kokkos::Impl::TaskBase< ExecSpace , void , void > ;
-
-      return m_queue->allocate_block_size( sizeof(task_base) + narg * sizeof(task_base*) );
-    }
-
-  //----------------------------------------
-
-  /**\brief  A task spawns a task with options
-   *
-   *  1) High, Normal, or Low priority
-   *  2) With or without dependence
-   *  3) Team or Serial
-   */
-  template< typename FunctorType , typename ... Options >
-  KOKKOS_FUNCTION
-  Future< typename FunctorType::value_type , ExecSpace >
-  task_spawn( FunctorType const & arg_functor 
-            , Options const & ... arg_options
-            ) const
-    {
-      using value_type  = typename FunctorType::value_type ;
-      using future_type = Future< value_type , execution_space > ;
-      using task_type   = Impl::TaskBase< execution_space
-                                        , value_type
-                                        , FunctorType > ;
-
-      //----------------------------------------
-      // Give single-thread back-ends an opportunity to clear
-      // queue of ready tasks before allocating a new task
-
-      m_queue->iff_single_thread_recursive_execute();
-
-      //----------------------------------------
-
-      future_type f ;
-
-      // Allocate task from memory pool
-      f.m_task =
-        reinterpret_cast< task_type * >(m_queue->allocate(sizeof(task_type)));
-
-      if ( f.m_task ) {
-
-        // Placement new construction
-        new ( f.m_task ) task_type( arg_functor );
-
-        // Reference count starts at two
-        // +1 for matching decrement when task is complete
-        // +1 for future
-        f.m_task->m_queue      = m_queue ;
-        f.m_task->m_ref_count  = 2 ;
-        f.m_task->m_alloc_size = sizeof(task_type);
-
-        assign( f.m_task , arg_options... );
-
-        // Spawning from within the execution space so the
-        // apply function pointer is guaranteed to be valid
-        f.m_task->m_apply = task_type::apply ;
-
-        m_queue->schedule( f.m_task );
-        // this task may be updated or executed at any moment
-      }
-
-      return f ;
-    }
-
-  /**\brief  The host process spawns a task with options
-   *
-   *  1) High, Normal, or Low priority
-   *  2) With or without dependence
-   *  3) Team or Serial
-   */
-  template< typename FunctorType , typename ... Options >
-  inline
-  Future< typename FunctorType::value_type , ExecSpace >
-  host_spawn( FunctorType const & arg_functor 
-            , Options const & ... arg_options
-            ) const
-    {
-      using value_type  = typename FunctorType::value_type ;
-      using future_type = Future< value_type , execution_space > ;
-      using task_type   = Impl::TaskBase< execution_space
-                                        , value_type
-                                        , FunctorType > ;
-
-      future_type f ;
-
-      // Allocate task from memory pool
-      f.m_task = 
-        reinterpret_cast<task_type*>( m_queue->allocate(sizeof(task_type)) );
-
-      if ( f.m_task ) {
-
-        // Placement new construction
-        new( f.m_task ) task_type( arg_functor );
-
-        // Reference count starts at two:
-        // +1 to match decrement when task completes
-        // +1 for the future
-        f.m_task->m_queue      = m_queue ;
-        f.m_task->m_ref_count  = 2 ;
-        f.m_task->m_alloc_size = sizeof(task_type);
-
-        assign( f.m_task , arg_options... );
-
-        // Potentially spawning outside execution space so the
-        // apply function pointer must be obtained from execution space.
-        // Required for Cuda execution space function pointer.
-        queue_type::specialization::template
-          proc_set_apply< FunctorType >( & f.m_task->m_apply );
-
-        m_queue->schedule( f.m_task );
-      }
-      return f ;
-    }
-
-  /**\brief  Return a future that is complete
-   *         when all input futures are complete.
-   */
-  template< typename A1 , typename A2 >
-  KOKKOS_FUNCTION
-  Future< ExecSpace >
-  when_all( int narg , Future< A1 , A2 > const * const arg ) const
-    {
-      static_assert
-        ( std::is_same< execution_space
-                      , typename Future< A1 , A2 >::execution_space
-                      >::value
-        , "Future must have same execution space" );
-
-      using future_type = Future< ExecSpace > ;
-      using task_base   = Kokkos::Impl::TaskBase< ExecSpace , void , void > ;
-
-      future_type f ;
-
-      size_t const size  = sizeof(task_base) + narg * sizeof(task_base*);
-
-      f.m_task =
-        reinterpret_cast< task_base * >( m_queue->allocate( size ) );
-
-      if ( f.m_task ) {
-
-        new( f.m_task ) task_base();
-
-        // Reference count starts at two:
-        // +1 to match decrement when task completes
-        // +1 for the future
-        f.m_task->m_queue      = m_queue ;
-        f.m_task->m_ref_count  = 2 ;
-        f.m_task->m_alloc_size = size ;
-        f.m_task->m_dep_count  = narg ;
-        f.m_task->m_task_type  = task_base::Aggregate ;
-
-        task_base ** const dep = f.m_task->aggregate_dependences();
-
-        // Assign dependences to increment their reference count
-        // The futures may be destroyed upon returning from this call
-        // so increment reference count to track this assignment.
-
-        for ( int i = 0 ; i < narg ; ++i ) {
-          task_base * const t = dep[i] = arg[i].m_task ;
-          if ( 0 != t ) {
-            Kokkos::atomic_fetch_add( &(t->m_ref_count) , 1 );
-          }
-        }
-
-        m_queue->schedule( f.m_task );
-        // this when_all may be processed at any moment
-      }
-
-      return f ;
-    }
-
-  /**\brief  An executing task respawns itself with options
-   *
-   *  1) High, Normal, or Low priority
-   *  2) With or without dependence
-   */
-  template< class FunctorType , typename ... Options >
-  KOKKOS_FUNCTION
-  void respawn( FunctorType * task_self
-              , Options const & ... arg_options ) const
-    {
-      using value_type  = typename FunctorType::value_type ;
-      using task_type   = Impl::TaskBase< execution_space
-                                        , value_type
-                                        , FunctorType > ;
-
-      task_base * const zero = (task_base *) 0 ;
-      task_base * const lock = (task_base *) task_base::LockTag ;
-      task_type * const task = static_cast< task_type * >( task_self );
-
-      // Precondition:
-      //   task is in Executing state
-      //   therefore  m_next == LockTag
-      //
-      // Change to m_next == 0 for no dependence
-
-      if ( lock != Kokkos::atomic_exchange( & task->m_next, zero ) ) {
-        Kokkos::abort("TaskPolicy::respawn ERROR: already respawned");
-      }
-
-      assign( task , arg_options... );
-
-      // Postcondition:
-      //   task is in Executing-Respawn state
-      //   therefore  m_next == dependece or 0
-    }
-
-  //----------------------------------------
-
-  template< typename S >
-  friend
-  void Kokkos::wait( Kokkos::TaskPolicy< S > const & );
-
-  //----------------------------------------
-
-  inline
-  int allocation_capacity() const noexcept
-    { return m_queue->m_memory.get_mem_size(); }
-
-  KOKKOS_INLINE_FUNCTION
-  int allocated_task_count() const noexcept
-    { return m_queue->m_count_alloc ; }
-
-  KOKKOS_INLINE_FUNCTION
-  int allocated_task_count_max() const noexcept
-    { return m_queue->m_max_alloc ; }
-
-  KOKKOS_INLINE_FUNCTION
-  long allocated_task_count_accum() const noexcept
-    { return m_queue->m_accum_alloc ; }
-
-};
-
-template< typename ExecSpace >
-inline
-void wait( TaskPolicy< ExecSpace > const & policy )
-{ policy.m_queue->execute(); }
-
-} // namespace Kokkos
-
-//----------------------------------------------------------------------------
-//----------------------------------------------------------------------------
-
-#endif /* #if defined( KOKKOS_ENABLE_TASKPOLICY ) */
-#endif /* #ifndef KOKKOS_TASKPOLICY_HPP */
-=======
 #include <Kokkos_TaskScheduler.hpp>
->>>>>>> 91cfb3da
